<!DOCTYPE html>
<html lang="en">

    <head>
        <meta charset="UTF-8">
        <meta name="viewport" content="width=device-width, initial-scale=1.0">
        <meta http-equiv="X-UA-Compatible" content="ie=edge">
        <!-- CSS -->
        <link rel="stylesheet" href="{{url_for('static', filename='style.css')}}">

        <title>Mirrulations Dashboard</title>
    </head>

    <body>
        <header class="blue"><a href="/dev"><button>Developer Dashboard</button></a></header>
        <div class="dashboard">
            <div class="dashboard-heading">
                <h1>Mirrulations Dashboard</h1>
            </div>
            <div class="container">
                <div class="progress-section">
                    <div class="card">
                        <div class="progress-container">
                            <h3 class="corpus-header">Progress to Corpus</h3>
                            <div class="total-to-corpus">
                                <div class="progress-bar-to-corpus blue" value="0">.</div>
                            </div>
                            <div class="progress-percentage-to-corpus" id="progress-to-corpus-bar-percentage">0%</div>
                        </div>
                    </div>
                </div>               
                <div class="container-section">
                    <div class="card">
                        <div class="info-container">
                            <h2>
                                <span id="jobs-waiting-number">0</span>
                                <span class="dot green"></span>
                            </h2>
                            <p>Jobs Waiting</p>
                        </div>
                        <svg viewBox="0 0 36 36" class="circular-chart">
                            <path class="circle-back" d="M18 2.0845
                            a 15.9155 15.9155 0 0 1 0 31.831
                            a 15.9155 15.9155 0 0 1 0 -31.831" />
                            <path class="circle-front green" id="jobs-waiting-circle-front" d="M18 2.0845
                            a 15.9155 15.9155 0 0 1 0 31.831
                            a 15.9155 15.9155 0 0 1 0 -31.831" />
                            <text x="18" y="20.35" class="circle-percentage"
                                id='jobs-waiting-circle-percentage'>0%</text>
                        </svg>
                    </div>
                    <div class="card">
                        <div class="info-container">
                            <h2>
                                <span id="jobs-done-number">0</span>
                                <span class="dot red"></span>
                            </h2>
                            <p>Jobs Done</p>
                        </div>
                        <svg viewBox="0 0 36 36" class="circular-chart">
                            <path class="circle-back" d="M18 2.0845
                            a 15.9155 15.9155 0 0 1 0 31.831
                            a 15.9155 15.9155 0 0 1 0 -31.831" />
                            <path class="circle-front red" id="jobs-done-circle-front" d="M18 2.0845
                            a 15.9155 15.9155 0 0 1 0 31.831
                            a 15.9155 15.9155 0 0 1 0 -31.831" />
                            <text x="18" y="20.35" class="circle-percentage" id='jobs-done-circle-percentage'>0%</text>
                        </svg>
                    </div>
                </div>
                <div class="container-section">
                    <div class="card header-card">
                        <div class="info-container">
                            <div class="info-container-data">
                                <h3>Dockets Downloaded</h3>
                                <caption>Downloaded:</caption>
                                <br>
                                <span id="dockets-done-number">0</span>
                                <br>
                                <span id="dockets-done-percent">0</span>
                                <br>
                                <caption>Total:</caption>
                                <span id="regulations-total-dockets-number">0</span>
                            </div>
                        </div>
                    </div>
                    <div class="card header-card">
                        <div class="info-container">
                            <div class="info-container-data">
                                <h3>Documents Downloaded</h3>
                                <caption>Downloaded:</caption>
                                <br>
                                <span id="documents-done-number">0</span>
                                <br>
                                <span id="documents-done-percent">0</span>
                                <br>
                                <caption>Total:</caption>
                                <span id="regulations-total-documents-number">0</span>
                            </div>
                        </div>
                    </div>
                    <div class="card header-card">
                        <div class="info-container">
                            <div class="info-container-data">
                                <h3>Comments Downloaded</h3>
                                <caption>Current:</caption>
                                <br>
                                <span id="comments-done-number">0</span>
                                <br>
                                <span id="comments-done-percent">0</span>
                                <br>
                                <caption>Total:</caption>
                                <span id="regulations-total-comments-number">0</span>
                            </div>
                        </div>
                    </div>
                    <div class="card header-card">
                        <div class="info-container">
                            <div class="info-container-data">
                                <h3>Attachments Downloaded</h3>
                                <caption>Current:</caption>
                                <br>
                                <span id="attachments-done-percent">0</span>
                                <br>
                                <span id="attachments-done-number">0</span>
<<<<<<< HEAD
                                <br>
                                <caption>Total:</caption>
                                <span id="regulations-total-attachments-number">0</span>
=======
                            </div>
                        </div>
                    </div>
                    <div class="card header-card">
                        <div class="info-container">
                            <div class="info-container-data">
                                <h3>Dockets Queued</h3>
                                <span id="dockets-queued-number">0</span>
                            </div>
                        </div>
                    </div>
                    <div class="card header-card">
                        <div class="info-container">
                            <div class="info-container-data">
                                <h3>Documents Queued</h3>
                                <span id="documents-queued-number">0</span>
>>>>>>> 032a5068
                            </div>
                        </div>
                    </div>
                    <div class="card header-card">
                        <div class="info-container">
                            <div class="info-container-data">
                                <h3>Comments Queued</h3>
                                <span id="comments-queued-number">0</span>
                            </div>
                        </div>
                    </div>
                    <div class="card header-card">
                        <div class="info-container">
                            <div class="info-container-data">
                                <h3>PDF Attachments</h3>
                                <span id="pdf-attachments-done-number">0</span>
                            </div>
                        </div>
                    </div>
                    <div class="card header-card">
                        <div class="info-container">
                            <div class="info-container-data">
                                <h3>PDF's Extracted</h3>
                                <span id="pdf-extractions-done-percent">0</span>
                                <span id="pdf-extractions-done-number">0</span>
                            </div>
                        </div>
                    </div>
                    <div class="card header-card">
                        <div class="info-container">
                            <div class="info-container-data">
                                <h3>PDF Attachments</h3>
                                <span id="pdf-attachments-done-number">0</span>
                            </div>
                        </div>
                        <div class="card header-card">
                            <div class="info-container">
                                <div class="info-container-data">
                                    <h3>PDF's Extracted</h3>
                                    <span id="pdf-extractions-done-percent">0</span>
                                    <span id="pdf-extractions-done-number">0</span>
                                </div>
                            </div>
                        </div>
                    </div>
                    
                </div>
            </div>        
                            <!-- JS -->
        <script src="{{ url_for('static', filename='index.js') }}"></script>
    </body>

</html><|MERGE_RESOLUTION|>--- conflicted
+++ resolved
@@ -123,11 +123,9 @@
                                 <span id="attachments-done-percent">0</span>
                                 <br>
                                 <span id="attachments-done-number">0</span>
-<<<<<<< HEAD
                                 <br>
                                 <caption>Total:</caption>
                                 <span id="regulations-total-attachments-number">0</span>
-=======
                             </div>
                         </div>
                     </div>
@@ -144,7 +142,6 @@
                             <div class="info-container-data">
                                 <h3>Documents Queued</h3>
                                 <span id="documents-queued-number">0</span>
->>>>>>> 032a5068
                             </div>
                         </div>
                     </div>
@@ -173,24 +170,6 @@
                             </div>
                         </div>
                     </div>
-                    <div class="card header-card">
-                        <div class="info-container">
-                            <div class="info-container-data">
-                                <h3>PDF Attachments</h3>
-                                <span id="pdf-attachments-done-number">0</span>
-                            </div>
-                        </div>
-                        <div class="card header-card">
-                            <div class="info-container">
-                                <div class="info-container-data">
-                                    <h3>PDF's Extracted</h3>
-                                    <span id="pdf-extractions-done-percent">0</span>
-                                    <span id="pdf-extractions-done-number">0</span>
-                                </div>
-                            </div>
-                        </div>
-                    </div>
-                    
                 </div>
             </div>        
                             <!-- JS -->
