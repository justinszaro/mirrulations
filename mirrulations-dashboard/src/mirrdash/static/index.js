--- conflicted
+++ resolved
@@ -109,29 +109,17 @@
         updateJobTypeProgress("dockets-done", num_dockets_done, regulations_total_dockets);
         updateJobTypeProgress("documents-done",num_documents_done, regulations_total_documents);
         updateJobTypeProgress("comments-done",num_comments_done, regulations_total_comments);
+        updateJobTypeProgress("pdf-extractions-done", num_extractions_done, num_pdf_attachments_done)
         // Current estimate of number of attachments (from comments)
-<<<<<<< HEAD
-        updateJobTypeProgress("attachments-done",num_attachments_done, 15000000); 
-        updateJobTypeProgress("comments-done",num_comments_done, 18072106);
-        updateJobTypeProgress("documents-done",num_documents_done, 1718669);
-        updateJobTypeProgress("pdf-extractions-done", num_extractions_done, num_pdf_attachments_done)
-        // Counts for numbers
-        updateCount("dockets-done",num_dockets_done);
-        // Current estimate of number of attachments (from comments)
-        updateCount("attachments-done",num_attachments_done); 
-        updateCount("pdf-attachments-done", num_pdf_attachments_done)
-        updateCount("comments-done",num_comments_done);
-        updateCount("documents-done",num_documents_done);
-        updateCount("pdf-extractions-done", num_extractions_done)
-=======
         const regulations_total_attachments = num_attachments_done / num_comments_done * regulations_total_comments;
         updateJobTypeProgress("attachments-done",num_attachments_done, regulations_total_attachments); 
         // Counts for numbers
         updateCount("dockets-done",num_dockets_done);
         updateCount("documents-done",num_documents_done);
         updateCount("comments-done",num_comments_done);
-        updateCount("attachments-done",num_attachments_done); 
->>>>>>> bfbc6624
+        updateCount("attachments-done",num_attachments_done);
+        updateCount("pdf-attachments-done", num_pdf_attachments_done)
+        updateCount("pdf-extractions-done", num_extractions_done) 
         updateJobsQueuedByType("comments-queued", num_jobs_comments_queued);
         updateJobsQueuedByType("dockets-queued", num_jobs_dockets_queued);
         updateJobsQueuedByType("documents-queued", num_jobs_documents_queued);
