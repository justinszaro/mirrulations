'use strict';

const BASE_URL = window.location.href;
const RADIUS = 80;
const NUMBER_ANIMATION_STEP = 4;

window.addEventListener('load', function init() {
    updateDashboardData();
    setInterval(updateDashboardData, 5000);
})

const updateHtmlValues = (id, value, total) => {
    let percent = (value/total) * 100;
    percent = isNaN(percent) ? 0 : Math.round(percent * 10) / 10;
    document.getElementById(id+'-number').textContent = value.toLocaleString('en');
    document.getElementById(id+'-circle-percentage').textContent = `${percent}%`;
    document.getElementById(id+'-circle-front').style.strokeDasharray = `${percent}, 100`;
}


const updateStatus = (container, status) => {
        let status_span = document.getElementById(container)
        if (status == "running") {
            status_span.textContent = "RUNNING";
            status_span.style.color = "green"
        }
        else {
            status_span.textContent = 'ERROR';
            status_span.style.color = "red"
        }

}

const updateCounts = (id, value) => {
<<<<<<< HEAD
    document.getElementById(id+'-number').textContent = value;
=======
    document.getElementById(id+'-number').textContent = value.toLocaleString('en');
>>>>>>> f8e38989

}
const updateDashboardData = () => {
    fetch(`${BASE_URL}data`)
    .then(response => response.json())
    .then(jobInformation => {
        const {
            client1,
            client2,
            client3,
            client4,
            client5,
            client6,
            client7,
            client8,
            client9,
            client10,
            client11,
            client12,
            client13,
            client14,
            client15,
            client16,
            client17,
            jobs_total,
            nginx,
            num_attachments_done,
            num_comments_done,
            num_dockets_done,
            num_documents_done,
            num_jobs_done, 
            num_jobs_waiting,
            mongo,
            redis,
            work_generator,
            work_server
        } = jobInformation;
        updateHtmlValues('jobs-waiting', num_jobs_waiting, jobs_total);
        updateHtmlValues('jobs-done', num_jobs_done, jobs_total);
        updateStatus('client1-status', client1)
        updateStatus('client2-status', client2)
        updateStatus('client3-status', client3)
        updateStatus('client4-status', client4)
        updateStatus('client5-status', client5)
        updateStatus('client6-status', client6)
        updateStatus('client7-status', client7)
        updateStatus('client8-status', client8)
        updateStatus('client9-status', client9)
        updateStatus('client10-status', client10)
        updateStatus('client11-status', client11)
        updateStatus('client12-status', client12)
        updateStatus('client13-status', client13)
        updateStatus('client14-status', client14)
        updateStatus('client15-status', client15)
        updateStatus('client16-status', client16)
        updateStatus('client17-status', client17)
        updateStatus('nginx-status', nginx)
        updateStatus('mongo-status', mongo)
        updateStatus('redis-status', redis);
        updateStatus('work-generator-status', work_generator);
        updateStatus('work-server-status', work_server);
        // Counts
        updateCounts("attachments-done",num_attachments_done);
        updateCounts("comments-done",num_comments_done);
        updateCounts("dockets-done",num_dockets_done);
        updateCounts("documents-done",num_documents_done);
        
    })
    .catch((err) => console.log(err));
}<|MERGE_RESOLUTION|>--- conflicted
+++ resolved
@@ -32,11 +32,7 @@
 }
 
 const updateCounts = (id, value) => {
-<<<<<<< HEAD
-    document.getElementById(id+'-number').textContent = value;
-=======
     document.getElementById(id+'-number').textContent = value.toLocaleString('en');
->>>>>>> f8e38989
 
 }
 const updateDashboardData = () => {
