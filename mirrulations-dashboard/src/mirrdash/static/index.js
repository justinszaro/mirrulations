--- conflicted
+++ resolved
@@ -120,13 +120,10 @@
         updateCount("attachments-done",num_attachments_done);
         updateCount("pdf-attachments-done", num_pdf_attachments_done)
         updateCount("pdf-extractions-done", num_extractions_done) 
-<<<<<<< HEAD
-=======
         updateCount("regulations-total-dockets", regulations_total_dockets)
         updateCount("regulations-total-documents", regulations_total_documents)
         updateCount("regulations-total-comments", regulations_total_comments)
         updateCount("regulations-total-attachments", regulations_total_attachments)
->>>>>>> b30534fe
         updateJobsQueuedByType("comments-queued", num_jobs_comments_queued);
         updateJobsQueuedByType("dockets-queued", num_jobs_dockets_queued);
         updateJobsQueuedByType("documents-queued", num_jobs_documents_queued);
