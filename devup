#!/bin/bash
while getopts 'b' OPTION; do
    case "$OPTION" in
        b)
            echo running docker-compose build
            docker-compose build
            ;;
        ?)
            echo "script usage: if you want to docker build use [-b]" >&2
            exit 1
            ;;
    esac
done
<<<<<<< HEAD
docker-compose up -d nginx redis mongo work_generator work_server dashboard extractor client1
=======
docker-compose up -d nginx rabbitmq redis mongo work_generator work_server dashboard client1
>>>>>>> 2ce22d02
<|MERGE_RESOLUTION|>--- conflicted
+++ resolved
@@ -11,8 +11,5 @@
             ;;
     esac
 done
-<<<<<<< HEAD
+
 docker-compose up -d nginx redis mongo work_generator work_server dashboard extractor client1
-=======
-docker-compose up -d nginx rabbitmq redis mongo work_generator work_server dashboard client1
->>>>>>> 2ce22d02
