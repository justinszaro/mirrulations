version: "3.9"
services:
  nginx:
    image: nginx:1.21.0
    volumes:
      - ./mirrulations-nginx/default.conf:/etc/nginx/conf.d/default.conf
    ports:
      - "80:80"
    depends_on:
      - dashboard
  redis:
    image: redis:6.2.4
    volumes:
      - "~/data/redis:/data"
    ports:
      - "6379:6379"
    restart: always
    healthcheck:
      test: [ "CMD", "redis-cli","ping" ]
      interval: 10s
      timeout: 10s
      retries: 5
  rabbitmq:
    build:
      context: .
      dockerfile: mirrulations-rabbitmq/Dockerfile
    hostname: 'mirrulations-rabbitmq'
    volumes:
      - "~/data/rabbitmq:/var/lib/rabbitmq/mnesia"
    ports:
      - "5672:5672"
      - "15672:15672"
    healthcheck:
      test: [ "CMD", "curl", "-f", "http://localhost:15672" ]
      interval: 10s
      timeout: 10s
      retries: 5
  mongo:
<<<<<<< HEAD
    image: mongo:5.0.1
=======
    build:
      context: .
      dockerfile: mirrulations-mongo/Dockerfile
>>>>>>> f642096f
    volumes:
      - "~/data/db:/data/db"
    ports:
      - "27017:27017"
    healthcheck:
      test: echo 'db.runCommand("ping").ok' | mongosh mongo:27017/test --quiet
      interval: 10s
      timeout: 10s
      retries: 5
  work_generator:
    build:
      context: .
      dockerfile: mirrulations-work-generator/Dockerfile
    depends_on:
      redis:
        condition: service_healthy
      mongo:
        condition: service_healthy
      rabbitmq:
        condition: service_healthy
    env_file: env_files/work_gen.env
    restart: always
  validator:
    build:
      context: .
      dockerfile: mirrulations-validation/Dockerfile
    depends_on:
      - redis
      - mongo
      - work_generator
    env_file: env_files/validation.env
    restart: always
  work_server:
    build:
      context: .
      dockerfile: mirrulations-work-server/Dockerfile
    depends_on:
      redis:
        condition: service_healthy
      mongo:
        condition: service_healthy
      rabbitmq:
        condition: service_healthy
    restart: always
  extractor:
    build:
      context: .
      dockerfile: mirrulations-extractor/Dockerfile
    restart: always
  dashboard:
    build:
      context: .
      dockerfile: mirrulations-dashboard/Dockerfile
    env_file: env_files/dashboard.env
    volumes:
      - '/var/run/docker.sock:/var/run/docker.sock'
    depends_on:
      redis:
        condition: service_healthy
      mongo:
        condition: service_healthy
      rabbitmq:
        condition: service_healthy
  client1:
    build:
      context: .
      dockerfile: mirrulations-client/Dockerfile
    depends_on:
      - work_server
    env_file: env_files/client1.env
    volumes:
      - ~/data/data:/data
    restart: always
  client2:
    build:
      context: .
      dockerfile: mirrulations-client/Dockerfile
    depends_on:
      - work_server
    env_file: env_files/client2.env
    volumes:
      - ~/data/data:/data
    restart: always
  client3:
    build:
      context: .
      dockerfile: mirrulations-client/Dockerfile
    depends_on:
      - work_server
    env_file: env_files/client3.env
    volumes:
      - ~/data/data:/data
    restart: always
  client4:
    build:
      context: .
      dockerfile: mirrulations-client/Dockerfile
    depends_on:
      - work_server
    env_file: env_files/client4.env
    volumes:
      - ~/data/data:/data
    restart: always
  client5:
    build:
      context: .
      dockerfile: mirrulations-client/Dockerfile
    depends_on:
      - work_server
    env_file: env_files/client5.env
    volumes:
      - ~/data/data:/data
    restart: always
  client6:
    build:
      context: .
      dockerfile: mirrulations-client/Dockerfile
    depends_on:
      - work_server
    env_file: env_files/client6.env
    volumes:
      - ~/data/data:/data
    restart: always
  client7:
    build:
      context: .
      dockerfile: mirrulations-client/Dockerfile
    depends_on:
      - work_server
    env_file: env_files/client7.env
    volumes:
      - ~/data/data:/data
    restart: always
  client8:
    build:
      context: .
      dockerfile: mirrulations-client/Dockerfile
    depends_on:
      - work_server
    env_file: env_files/client8.env
    volumes:
      - ~/data/data:/data
    restart: always
  client9:
    build:
      context: .
      dockerfile: mirrulations-client/Dockerfile
    depends_on:
      - work_server
    env_file: env_files/client9.env
    volumes:
      - ~/data/data:/data
    restart: always
  client10:
    build:
      context: .
      dockerfile: mirrulations-client/Dockerfile
    depends_on:
      - work_server
    env_file: env_files/client10.env
    volumes:
      - ~/data/data:/data
    restart: always
  client11:
    build:
      context: .
      dockerfile: mirrulations-client/Dockerfile
    depends_on:
      - work_server
    env_file: env_files/client11.env
    volumes:
      - ~/data/data:/data
    restart: always
  client12:
    build:
      context: .
      dockerfile: mirrulations-client/Dockerfile
    depends_on:
      - work_server
    env_file: env_files/client12.env
    volumes:
      - ~/data/data:/data
    restart: always
  client13:
    build:
      context: .
      dockerfile: mirrulations-client/Dockerfile
    depends_on:
      - work_server
    env_file: env_files/client13.env
    volumes:
      - ~/data/data:/data
    restart: always
  client14:
    build:
      context: .
      dockerfile: mirrulations-client/Dockerfile
    depends_on:
      - work_server
    env_file: env_files/client14.env
    volumes:
      - ~/data/data:/data
    restart: always
  client15:
    build:
      context: .
      dockerfile: mirrulations-client/Dockerfile
    depends_on:
      - work_server
    env_file: env_files/client15.env
    volumes:
      - ~/data/data:/data
    restart: always
  client16:
    build:
      context: .
      dockerfile: mirrulations-client/Dockerfile
    depends_on:
      - work_server
    env_file: env_files/client16.env
    volumes:
      - ~/data/data:/data
    restart: always
  client17:
    build:
      context: .
      dockerfile: mirrulations-client/Dockerfile
    depends_on:
      - work_server
    env_file: env_files/client17.env
    volumes:
      - ~/data/data:/data
    restart: always
  client18:
    build:
      context: .
      dockerfile: mirrulations-client/Dockerfile
    depends_on:
      - work_server
    env_file: env_files/client18.env
    volumes:
      - ~/data/data:/data
    restart: always
  client19:
    build:
      context: .
      dockerfile: mirrulations-client/Dockerfile
    depends_on:
      - work_server
    env_file: env_files/client19.env
    volumes:
      - ~/data/data:/data
    restart: always
  client20:
    build:
      context: .
      dockerfile: mirrulations-client/Dockerfile
    depends_on:
      - work_server
    env_file: env_files/client20.env
    volumes:
      - ~/data/data:/data
    restart: always
  client21:
    build:
      context: .
      dockerfile: mirrulations-client/Dockerfile
    depends_on:
      - work_server
    env_file: env_files/client21.env
    volumes:
      - ~/data/data:/data
    restart: always
  client22:
    build:
      context: .
      dockerfile: mirrulations-client/Dockerfile
    depends_on:
      - work_server
    env_file: env_files/client22.env
    volumes:
      - ~/data/data:/data
    restart: always
  client23:
    build:
      context: .
      dockerfile: mirrulations-client/Dockerfile
    depends_on:
      - work_server
    env_file: env_files/client23.env
    volumes:
      - ~/data/data:/data
    restart: always
  client24:
    build:
      context: .
      dockerfile: mirrulations-client/Dockerfile
    depends_on:
      - work_server
    env_file: env_files/client24.env
    volumes:
      - ~/data/data:/data
    restart: always
  client25:
    build:
      context: .
      dockerfile: mirrulations-client/Dockerfile
    depends_on:
      - work_server
    env_file: env_files/client25.env
    volumes:
      - ~/data/data:/data
    restart: always
  client26:
    build:
      context: .
      dockerfile: mirrulations-client/Dockerfile
    depends_on:
      - work_server
    env_file: env_files/client26.env
    volumes:
      - ~/data/data:/data
    restart: always
  client27:
    build:
      context: .
      dockerfile: mirrulations-client/Dockerfile
    depends_on:
      - work_server
    env_file: env_files/client27.env
    volumes:
      - ~/data/data:/data
    restart: always<|MERGE_RESOLUTION|>--- conflicted
+++ resolved
@@ -36,13 +36,9 @@
       timeout: 10s
       retries: 5
   mongo:
-<<<<<<< HEAD
-    image: mongo:5.0.1
-=======
     build:
       context: .
       dockerfile: mirrulations-mongo/Dockerfile
->>>>>>> f642096f
     volumes:
       - "~/data/db:/data/db"
     ports:
