--- conflicted
+++ resolved
@@ -60,7 +60,6 @@
     assert not os.path.isfile(save_path)
 
 
-<<<<<<< HEAD
 def test_error_when_file_is_already_open():
     absolute_path = os.path.dirname(__file__)
 
@@ -77,25 +76,21 @@
         Extractor.extract_text(copy_path, save_path)
 
     assert not os.path.isfile(save_path)
-=======
-def test_extractor_overwrites_existing_file():
-   absolute_path = os.path.dirname(__file__)
 
 
-   save_path = os.path.join(absolute_path, SAVE_PATH)
+def test_extractor_overwrites_existing_file():
+    absolute_path = os.path.dirname(__file__)
+    save_path = os.path.join(absolute_path, SAVE_PATH)
 
+    with open(save_path, 'w') as file:
+        file.write('test')
 
-   with open(save_path, 'w') as f:
-       f.write('test')
+    Extractor.extract_text(
+        os.path.join(absolute_path, 'pdfs/empty.pdf'),
+        save_path)
 
-
-   Extractor.extract_text(
-       os.path.join(absolute_path, 'pdfs/empty.pdf'),
-       save_path)
-
-
-   with open(save_path, 'r') as f:
-       assert f.read() != 'test'
+    with open(save_path, 'r') as f:
+        assert f.read() != 'test'
 
 
 def test_extractor_handles_mixed_text_and_images():
@@ -110,5 +105,4 @@
     with open(save_path, "r", encoding="utf-8") as in_file:
         text = in_file.read()
 
-    assert text.strip() == 'a'
->>>>>>> dab69a3a
+    assert text.strip() == 'a'