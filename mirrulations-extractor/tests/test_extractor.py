<<<<<<< HEAD
=======
import os
from pytest import fixture
from mirrextractor.extractor import Extractor


SAVE_DIR = 'saved'
SAVE_PATH = 'saved/saved.txt'


@fixture(autouse=True)
def remove_saved_file():
    absolute_path = os.path.dirname(__file__)
    save_dir = os.path.join(absolute_path, SAVE_DIR)
    save_path = os.path.join(absolute_path, SAVE_PATH)

    if not os.path.isdir(save_dir):
        os.mkdir(save_dir)

    if os.path.isfile(save_path):
        os.remove(save_path)


def test_extractor_creates_saved_file():
    absolute_path = os.path.dirname(__file__)

    save_path = os.path.join(absolute_path, SAVE_PATH)

    Extractor.extract_pdf(
        os.path.join(absolute_path, 'pdfs/empty.pdf'),
        save_path)

    assert os.path.isfile(save_path)
>>>>>>> c903ba3e
<|MERGE_RESOLUTION|>--- conflicted
+++ resolved
@@ -1,5 +1,3 @@
-<<<<<<< HEAD
-=======
 import os
 from pytest import fixture
 from mirrextractor.extractor import Extractor
@@ -31,5 +29,4 @@
         os.path.join(absolute_path, 'pdfs/empty.pdf'),
         save_path)
 
-    assert os.path.isfile(save_path)
->>>>>>> c903ba3e
+    assert os.path.isfile(save_path)