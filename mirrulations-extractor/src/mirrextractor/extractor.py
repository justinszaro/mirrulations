--- conflicted
+++ resolved
@@ -79,14 +79,10 @@
     while True:
         for (root, dirs, files) in os.walk('/data'):
             for file in files:
-<<<<<<< HEAD
                 # Checks for pdfs
                 if not file.endswith('pdf'):
                     continue
                 save_path = f"/data/data/{PathGenerator.get_attachment_text_save_path(json.dumps(file), file)}" # json dumps should be changed
-=======
-                save_path = PathGenerator.get_attachment_text_save_path(json.dumps(file), file) # json dumps should be changed
->>>>>>> b659a08e
                 if not save_path.is_file():
                     complete_path = os.path.join(root, file)
                     start_time = time.time()
