--- conflicted
+++ resolved
@@ -45,26 +45,12 @@
         if not check_for_missing_jobs(res):
             unfound_jobs[f"missing_{res['type']}"].append(
                         res['links']['self'])
-<<<<<<< HEAD
-    with open("/data/unfound_jobs.json", "w+", 
-               encoding="utf-8") as outfile:
-=======
     with open("/data/validator/unfound_jobs.json", "w+",
               encoding="utf-8") as outfile:
->>>>>>> 5cfa8cc8
         json.dump(unfound_jobs, outfile, indent=4)
 
 
 def check_for_missing_jobs(res):
-<<<<<<< HEAD
-    with open("/data/unfound_jobs.json", "r",
-            encoding="utf-8") as outfile:
-            lines = outfile.readlines()
-            for line in lines:
-                if res['links']['self'] in line:
-                    return True
-            return False
-=======
     with open("/data/validator/unfound_jobs.json", "r",
               encoding="utf-8") as outfile:
         lines = outfile.readlines()
@@ -72,7 +58,6 @@
             if res['links']['self'] in line:
                 return True
         return False
->>>>>>> 5cfa8cc8
 
 
 def generate_work(collection=None):
