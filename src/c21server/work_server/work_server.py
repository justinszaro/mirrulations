from flask import Flask, json, jsonify, request
from redis import Redis


class WorkServer:
    def __init__(self):
        self.app = Flask(__name__)
        self.redis = Redis()


def create_server(workserver=WorkServer()):
    '''Create server, add endpoints, and return the server'''

    def get_first_key(data):
<<<<<<< HEAD
        '''Checks to make sure JSON has at least one entry and that its
           key-value pair are both integers. Returns the first key value
           if the data is valid, otherwise returns -1.
        '''
        keys = list(data.keys())
        is_key_digit = len(keys) > 0 and keys[0].isdigit()
        if is_key_digit and isinstance(data[keys[0]], int):
=======
        '''Checks to make sure JSON has at least one entry and
            that its key-value pair are both integers
           Returns the first key value if the data is valid,
           otherwise returns -1
        '''
        keys = list(data.keys())
        if len(keys) > 0 and keys[0].isdigit() and \
                isinstance(data[keys[0]], int):
>>>>>>> 31bbeed0
            return keys[0]
        return -1

    @workserver.app.route('/get_job', methods=['GET'])
    def _get_job():
        keys = workserver.redis.hkeys("jobs_waiting")
        if len(keys) == 0:
<<<<<<< HEAD
            return jsonify({"error": "There are no jobs available"}), 400
        value = workserver.redis.hget("jobs_waiting", keys[0])
        workserver.redis.hset("jobs_in_progress", keys[0], value)
        workserver.redis.hdel("jobs_waiting", keys[0])
=======
            return jsonify(
                {"error": "There are no jobs available"}), 400
        value = server.redis.hget("jobs_waiting", keys[0])
        server.redis.hset("jobs_in_progress", keys[0], value)
        server.redis.hdel("jobs_waiting", keys[0])
>>>>>>> 31bbeed0
        return jsonify({keys[0].decode(): value.decode()}), 200

    @workserver.app.route('/put_results', methods=['PUT'])
    def _put_results():
        data = json.loads(request.data)
        key = get_first_key(data)
        if key == -1 or workserver.redis.hget("jobs_in_progress", key) is None:
            return '', 400
        workserver.redis.hdel("jobs_in_progress", key)
        workserver.redis.hset("jobs_done", key, data[key])
        print("job_id: %s, value: %s" % (key, data[key]))
        return '', 200

    return workserver


if __name__ == '__main__':
    server = create_server()
    server.app.run(host='0.0.0.0', port=8080, debug=False)<|MERGE_RESOLUTION|>--- conflicted
+++ resolved
@@ -12,7 +12,6 @@
     '''Create server, add endpoints, and return the server'''
 
     def get_first_key(data):
-<<<<<<< HEAD
         '''Checks to make sure JSON has at least one entry and that its
            key-value pair are both integers. Returns the first key value
            if the data is valid, otherwise returns -1.
@@ -20,16 +19,6 @@
         keys = list(data.keys())
         is_key_digit = len(keys) > 0 and keys[0].isdigit()
         if is_key_digit and isinstance(data[keys[0]], int):
-=======
-        '''Checks to make sure JSON has at least one entry and
-            that its key-value pair are both integers
-           Returns the first key value if the data is valid,
-           otherwise returns -1
-        '''
-        keys = list(data.keys())
-        if len(keys) > 0 and keys[0].isdigit() and \
-                isinstance(data[keys[0]], int):
->>>>>>> 31bbeed0
             return keys[0]
         return -1
 
@@ -37,25 +26,18 @@
     def _get_job():
         keys = workserver.redis.hkeys("jobs_waiting")
         if len(keys) == 0:
-<<<<<<< HEAD
             return jsonify({"error": "There are no jobs available"}), 400
         value = workserver.redis.hget("jobs_waiting", keys[0])
         workserver.redis.hset("jobs_in_progress", keys[0], value)
         workserver.redis.hdel("jobs_waiting", keys[0])
-=======
-            return jsonify(
-                {"error": "There are no jobs available"}), 400
-        value = server.redis.hget("jobs_waiting", keys[0])
-        server.redis.hset("jobs_in_progress", keys[0], value)
-        server.redis.hdel("jobs_waiting", keys[0])
->>>>>>> 31bbeed0
         return jsonify({keys[0].decode(): value.decode()}), 200
 
     @workserver.app.route('/put_results', methods=['PUT'])
     def _put_results():
         data = json.loads(request.data)
         key = get_first_key(data)
-        if key == -1 or workserver.redis.hget("jobs_in_progress", key) is None:
+        value = workserver.redis.hget("jobs_in_progress", key)
+        if key == -1 or value is None:
             return '', 400
         workserver.redis.hdel("jobs_in_progress", key)
         workserver.redis.hset("jobs_done", key, data[key])
