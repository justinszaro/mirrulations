--- conflicted
+++ resolved
@@ -25,20 +25,12 @@
 
 
 def get_work(url):
-<<<<<<< HEAD
 	full_url = f"{url}/get_job"
 	work_id, work = try_to_get_work(full_url)
 	if work_id == "error":
 		work_id, work = handle_error(work_id, work, full_url)
 	return work_id, work
-=======
-    full_url = f"{url}/get_job"
-    work_id, work = try_to_get_work(full_url)
-    if work_id == "error":
-        work_id, work = handle_error(work_id, work, full_url)
-    return work_id, work
 
->>>>>>> 37ec6cde
 
 def do_work(work):
     print(f"I am working for {work} seconds.")
@@ -51,6 +43,7 @@
     request = requests.put(url + end_point, data=dumps(data))
     request.raise_for_status()
 
+
 def read_client_id():
 	try:
 		with open("client.cfg", "r") as file:
@@ -58,9 +51,11 @@
 	except FileNotFoundError:
 		return -1
 
+
 def write_client_id(id):
 	with open("client.cfg", "w") as file:
 		file.write(str(id))
+
 
 def request_client_id(url):
 	end_point = "/get_id"
@@ -74,6 +69,7 @@
 	else:
 		return -1
 
+
 # Reads from file, or requests if nothing there
 def get_client_id():
 	id = read_client_id()
@@ -85,17 +81,10 @@
 
 
 if __name__ == "__main__":
-<<<<<<< HEAD
 	client_id = get_client_id()
 	print("ID of this client: ", client_id)
 
 	while(True):
 		work_id, work = get_work(server_url())
 		do_work(work)
-		send_work(work_id, work, server_url())
-=======
-    while(True):
-        work_id, work = get_work(server_url())
-        do_work(work)
-        send_work(work_id, work, server_url())
->>>>>>> 37ec6cde
+		send_work(work_id, work, server_url())