import time
from json import dumps, loads
import requests


class Client:
    def __init__(self):
        self.url = "http://localhost:8080"

    def handle_error(self, j_id, work, data):
        while j_id == "error":
            print(work)
            print("I'm sleeping a minute.")
            time.sleep(60)
            j_id, work = request_job(self.url, data)
        return j_id, work

    def get_job(self):
        full_url = f"{self.url}/get_job"
        c_id = self.get_client_id()
        data = {"client_id": c_id}
        j_id, work = request_job(full_url, data)
        if j_id == "error":
            j_id, work = self.handle_error(j_id, work, data)
        return j_id, work

    def send_job_results(self, j_id, job_result):
        end_point = "/put_results"
        c_id = self.get_client_id()
        data = {j_id: int(job_result), "client_id": c_id}
        request = requests.put(self.url + end_point, data=dumps(data))
        request.raise_for_status()

    def request_client_id(self):
        end_point = "/get_client_id"
        request = requests.get(self.url + end_point)

        # Check if status code is 200 type code: successful GET
        if request.status_code // 100 == 2:
<<<<<<< HEAD
=======
            # Dependent on how it will be implemented on the server side
>>>>>>> cc40599d
            c_id = int(request.json()['client_id'])
            write_client_id(c_id)
            return c_id
        return -1

    # Reads from file, or requests if nothing there
    def get_client_id(self):
        c_id = read_client_id()
        if c_id == -1:
            c_id = self.request_client_id()
        if c_id == -1:
            print("Could not get client ID!")
        return c_id

    def complete_client_request(self):
        job_id, job = self.get_job()
        perform_job(job)
        self.send_job_results(job_id, job)


# Helper functions (don't need to be a part of the class)
def request_job(full_url, data):
    request = requests.get(full_url, data=dumps(data))
    if request.status_code // 100 == 4:
        request.raise_for_status()
    work_id, work = list(loads(request.text).items())[0]
    return work_id, work


def perform_job(j):
    print(f"I am working for {j} seconds.")
    time.sleep(int(j))


def read_client_id():
    try:
        with open("client.cfg", "r") as file:
            return int(file.readline())
    except FileNotFoundError:
        return -1


def write_client_id(c_id):
    with open("client.cfg", "w") as file:
        file.write(str(c_id))


if __name__ == "__main__":
    client = Client()
    client_id = client.get_client_id()
    print("ID of this client: ", client_id)

    while True:
        client.complete_client_request()<|MERGE_RESOLUTION|>--- conflicted
+++ resolved
@@ -37,10 +37,6 @@
 
         # Check if status code is 200 type code: successful GET
         if request.status_code // 100 == 2:
-<<<<<<< HEAD
-=======
-            # Dependent on how it will be implemented on the server side
->>>>>>> cc40599d
             c_id = int(request.json()['client_id'])
             write_client_id(c_id)
             return c_id
