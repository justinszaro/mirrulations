name: "Setup Environment"
description: "Setup the environment for the mirrulations project"
runs:
  using: "composite"
  steps:

    # - name: Checkout repository
    #   uses: actions/checkout@v2 # Checkout the repository content to github runner.

    - name: Setup Python Version
      uses: actions/setup-python@v2
      with:
        python-version: 3.8 # Install the python version needed

    - name: Create Virtual Environment and installing mirrulations components as modules
      shell: bash
      run: |
        python -m pip install --upgrade pip
        python3 -m venv .venv
        .venv/bin/pip install -e mirrulations-client
        .venv/bin/pip install -e mirrulations-core
        .venv/bin/pip install -e mirrulations-dashboard
        .venv/bin/pip install -e mirrulations-mocks
        .venv/bin/pip install -e mirrulations-work-generator
<<<<<<< HEAD
        .venv/bin/pip install -e mirrulations-extractor
=======
        .venv/bin/pip install -e mirrulations-work-server
        .venv/bin/pip install -e mirrulations-extractor
        .venv/bin/pip install -e mirrulations-validation
>>>>>>> 6879ed25
<|MERGE_RESOLUTION|>--- conflicted
+++ resolved
@@ -22,10 +22,5 @@
         .venv/bin/pip install -e mirrulations-dashboard
         .venv/bin/pip install -e mirrulations-mocks
         .venv/bin/pip install -e mirrulations-work-generator
-<<<<<<< HEAD
         .venv/bin/pip install -e mirrulations-extractor
-=======
-        .venv/bin/pip install -e mirrulations-work-server
-        .venv/bin/pip install -e mirrulations-extractor
-        .venv/bin/pip install -e mirrulations-validation
->>>>>>> 6879ed25
+        .venv/bin/pip install -e mirrulations-validation