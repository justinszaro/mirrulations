--- conflicted
+++ resolved
@@ -1,13 +1,8 @@
 import os
 from json import dumps, load
 from mirrcore.amazon_s3 import AmazonS3
-<<<<<<< HEAD
 # from dotenv import load_dotenv
 # import boto3
-=======
-from dotenv import load_dotenv
-import os
->>>>>>> f50dfebc
 
 
 class Saver:
@@ -77,7 +72,6 @@
         if self.is_duplicate(self.open_json_file(path), data) is False:
             self.save_duplicate_json(path, data, i)
 
-<<<<<<< HEAD
     # # Move to amazon_s3 class?
     # def establish_s3_connection(self):
     #     """
@@ -97,29 +91,18 @@
     #     except Exception:
     #         return False
 
-    def save_json_to_s3(self, path, data):
-        s_3 = AmazonS3('mirrulations')
+    def save_json_to_s3(self, bucket, path, data):
+        s_3 = AmazonS3(bucket)
         s_3.put_text_s3(
             path,
             data
             )
         print("SUCCESS: Wrote json to S3")
 
-    def save_attachment_to_s3(self, path, data):
-        s_3 = AmazonS3('mirrulations')
+    def save_attachment_to_s3(self, bucket, path, data):
+        s_3 = AmazonS3(bucket)
         s_3.put_binary_s3(
             path,
             data
             )
-        print("SUCCESS: Wrote json to S3")
-=======
-    def save_json_to_s3(self, bucket_name, path, data):
-        s3 = AmazonS3(bucket_name= bucket_name)
-        s3.put_text_s3(path, data)
-        print("SUCCESS: Wrote json to S3")
-
-    # def save_attachment_to_s3(self, bucket_name, path, data):
-    #     s3 = AmazonS3(bucket_name = bucket_name)
-    #     s3.put_binary_s3(path, data)
-    #     print("SUCCESS: Wrote attachment to S3")
->>>>>>> f50dfebc
+        print("SUCCESS: Wrote json to S3")