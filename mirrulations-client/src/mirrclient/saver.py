<<<<<<< HEAD
=======
import os
from json import dumps, load
from mirrcore.amazon_s3 import AmazonS3
from botocore.exceptions import NoCredentialsError

>>>>>>> cdcfdd5f

class Saver:
    """
    A class which encapsulates the saving for the Client
    A Saver has a list of savers which are other classes
    ...
    Methods
    -------
    save_json(path = string, data = response)

    save_binary(path = string, data, = response.content)
    """
    def __init__(self, savers=None) -> None:
        """
        Parameters
        ----------
        savers : list
            A list of Saver Objects Ex: S3Saver(), DiskSaver()
        """
        self.savers = savers

    def save_json(self, path, data):
        """
        Iterates over the instance variable savers list
        and calls the corresponding subclass save_json() method.

        Parameters
        ----------
        path : str
            A string denoting where the json file should be saved to.

        data: dict
            The json as a dict to save.
        """
        for saver in self.savers:
            saver.save_json(path, data)

    def save_binary(self, path, binary):
        """
        Iterates over the instance variable savers list
        and calls the corresponding subclass save_binary() method.

<<<<<<< HEAD
        Parameters
        ----------
        path : str
            A string denoting where the binary file should be saved to.

        binary: bytes
            The binary response.content returns.
        """
        for saver in self.savers:
            saver.save_binary(path, binary)
=======
    def save_json_to_s3(self, bucket, path, data):
        try:
            s_3 = AmazonS3()
            s_3.put_text_s3(bucket,
                            path,
                            data)
            print(f"SUCCESS: Wrote json to S3: {path}")
        except NoCredentialsError as error:
            print(error)
            return

    def save_binary_to_s3(self, bucket, path, data):
        try:
            s_3 = AmazonS3()
            s_3.put_binary_s3(bucket,
                              path,
                              data)
            print(f"SUCCESS: Wrote binary to S3: {path}")
        except NoCredentialsError as error:
            print(error)
            return
>>>>>>> cdcfdd5f
<|MERGE_RESOLUTION|>--- conflicted
+++ resolved
@@ -1,12 +1,3 @@
-<<<<<<< HEAD
-=======
-import os
-from json import dumps, load
-from mirrcore.amazon_s3 import AmazonS3
-from botocore.exceptions import NoCredentialsError
-
->>>>>>> cdcfdd5f
-
 class Saver:
     """
     A class which encapsulates the saving for the Client
@@ -48,7 +39,6 @@
         Iterates over the instance variable savers list
         and calls the corresponding subclass save_binary() method.
 
-<<<<<<< HEAD
         Parameters
         ----------
         path : str
@@ -58,27 +48,4 @@
             The binary response.content returns.
         """
         for saver in self.savers:
-            saver.save_binary(path, binary)
-=======
-    def save_json_to_s3(self, bucket, path, data):
-        try:
-            s_3 = AmazonS3()
-            s_3.put_text_s3(bucket,
-                            path,
-                            data)
-            print(f"SUCCESS: Wrote json to S3: {path}")
-        except NoCredentialsError as error:
-            print(error)
-            return
-
-    def save_binary_to_s3(self, bucket, path, data):
-        try:
-            s_3 = AmazonS3()
-            s_3.put_binary_s3(bucket,
-                              path,
-                              data)
-            print(f"SUCCESS: Wrote binary to S3: {path}")
-        except NoCredentialsError as error:
-            print(error)
-            return
->>>>>>> cdcfdd5f
+            saver.save_binary(path, binary)