# pylint: disable=too-many-locals
import time
import os
import sys
from base64 import b64encode
from json import dumps, loads
import requests
from dotenv import load_dotenv


class NoJobsAvailableException(Exception):
    """
    Raises an Exception when there are no jobs available in the workserver.
    """

    def __init__(self, message="There are no jobs available"):
        self.message = message
        super().__init__(self.message)

    def __str__(self):
        return f'{self.message}'


def get_urls_and_formats(file_info):
    """
    Parameters
    ----------
    file_info : dict
        a json of file formats and urls

    Returns
    -------
    two lists of urls and file formats
    """
    urls = []
    formats = []

    for link in file_info:
        urls.append(link["fileUrl"])
        formats.append(link["format"])

    return urls, formats


def get_key_path_string(results, key):
    """
    Creates path for keys in results

    Parameters
    ----------
    results : dict
        The results of a performed job

    key : str
        A key in the result
    """
    if key in results.keys():
        if results[key] is None:
            return 'None/'
        return results[key] + "/"
    return ""


def get_output_path(results):
    """
    Takes results from a performed job and creates an output
    path for a directory.

    Parameters
    ----------
    results : dict
        the results from a performed job

    Returns
    -------
    str
        the output path for the job
    """
    if 'error' in results:
        return -1
    output_path = ""
    data = results["data"]["attributes"]
    output_path += get_key_path_string(data, "agencyId")
    output_path += get_key_path_string(data, "docketId")
    output_path += get_key_path_string(data, "commentOnDocumentId")
    output_path += results["data"]["id"] + "/"
    output_path += results["data"]["id"] + ".json"
    print(f'Job output path: {output_path}')

    return output_path


def is_environment_variables_present():
    """
    A boolean function that returns whether environment variables are
    present for performing jobs.

    Returns
    -------
    Boolean
    """
    return (os.getenv('WORK_SERVER_HOSTNAME') is not None
            and os.getenv('WORK_SERVER_PORT') is not None
            and os.getenv('API_KEY') is not None
            and os.getenv('ID') is not None)


class Client:
    """
    The Client class performs jobs given to it by a workserver
    It receives a job, performs it depending on the job type.
    A job is performed by calling an api endpoint to request
    a json object. The Client sends back the results back
    to the workserver.

    Attributes
    ----------
    api_key : str
        Api key used to authenticate requests made to api
    server_validator : ServerValidator
        This is used to validate requests made between the
        workserver and the Client
    client_id : int
        An id that defaults to -1 but is eventually replaced by a
        value from the workserver.
    """

    def __init__(self):
        self.api_key = os.getenv('API_KEY')
        self.client_id = os.getenv('ID')

        hostname = os.getenv('WORK_SERVER_HOSTNAME')
        port = os.getenv('WORK_SERVER_PORT')
        self.url = f'http://{hostname}:{port}'

    def get_job(self):
        """
        Get a job from the work server.
        Converts API URL to regulations.gov URL and prints to logs.
        From: https://api.regulations.gov/v4/dockets/type_id
        To: https://www.regulations.gov/docket/type_id

        :raises: NoJobsAvailableException
            If no job is available from the work server
        """

        response = requests.get(f'{self.url}/get_job',
                                params={'client_id': self.client_id},
                                timeout=10)

        job = loads(response.text)
        link = 'https://www.regulations.gov/'
        if 'error' in job:
            raise NoJobsAvailableException()
        split_url = str(job['url']).split('/')
        job_type = split_url[-2][:-1]  # Removes plural from job type
        type_id = split_url[-1]
        print(f'Regulations.gov link: {link}{job_type}/{type_id}')
        print(f'API URL: {job["url"]}')
        return job

    def send_job(self, job, job_result):
        """
        Returns the job results to the workserver
        If there are any errors in the job_result, the data json is returned
        as  {'job_id': job_id, 'results': job_result}
        else {
            'job_id': job_id, 'results': job_result,
            'directory': output_path
            }

        Parameters
        ----------
        job_id : str
            id for current job
        job_result : dict
            results from a performed job
        """
        data = {
            'job_type': job['job_type'],
            'job_id': job['job_id'],
            'results': job_result,
            'reg_id': job['reg_id'],
            'agency': job['agency']
        }
        print(f'Sending Job {job["job_id"]} to Work Server')
        # If the job is not an attachment job we need to add an output path
        if ('errors' not in job_result) and (job['job_type'] != 'attachments'):
            data['directory'] = get_output_path(job_result)
        requests.put(f'{self.url}/put_results', json=dumps(data),
                     params={'client_id': self.client_id},
                     timeout=10)

    def perform_job(self, job_url):
        """
        Performs job via get_request function by giving it the job_url combined
        with the Client api_key for validation.

        Parameters
        ----------
        job_url : str
            url from a job

        Returns
        -------
        dict
            json results of the performed job
        """
        print('Performing job')
        return requests.get(job_url + f'?api_key={self.api_key}',
                            timeout=10).json()

    def perform_attachment_job(self, url, job_id):
        """
        Performs an attachment job via get_request function by giving
        it the job_url combined with the Client api_key for validation.

        The attachments are encoded and saved to a dictionary. The name is
        created from the job_id and the file extension is the same as the
        file type.

        The files are encoded in order to send them to the workserver
        as part of a json.

        Parameters
        ----------
        url : str
            url from a job

        api_key : str
            api_key for the client

        job_id : str
            id of the job

        Returns
        -------
        a dict of encoded files
        """
        url = url + f'?api_key={self.api_key}'
        response_json = requests.get(url, timeout=10).json()

<<<<<<< HEAD
        if not self.does_attachment_exists(response_json):
            print(f"No attachments to download from {url}")
=======
        # Get attachments
        try:
            file_info = \
                response_from_related["data"][0]["attributes"]["fileFormats"]
            if not file_info:
                raise TypeError
            file_urls, file_types = get_urls_and_formats(file_info)
        except IndexError:
            # if related attachments link is an empty data =[] json
            print(f'FAILURE: Empty attachment list from {non_api_url}')
            return {}
        except KeyError as error:
            print(f"FAILURE: {error} from {non_api_url}")
            return {}
        except TypeError as error:
            print(f"FAILURE: {error} from {non_api_url}")
>>>>>>> 36fa741f
            return {}

        # Get Attachments
        print(f"SUCCESS: Performing attachment job {job_id}")
        file_info = \
            response_json["data"][0]["attributes"]["fileFormats"]
        file_urls, file_types = get_urls_and_formats(file_info)
        return self.download_attachments(file_urls, file_types, job_id)

    def does_attachment_exists(self, attachment_json):
        """
        Validates whether a json for an attachment is valid to continue
        download process. Invalid JSON means no attachment(s) available

        RETURNS
        -------
        True or False depending if there is an attachment available to download
        """
        # handle keyError
        if "data" not in attachment_json:
            return False
        # Handles IndexError
        if attachment_json.get("data") == []:
            return False
        # Handles NoneType
        if len(attachment_json['data']) >= 1:
            if not attachment_json['data'][0]['attributes']['fileFormats']:
                return False
        return True

    def download_attachments(self, urls, file_types, job_id):
        """
        Downloads attachments from regulations.gov.

        Parameters
        ----------
        urls : list of str
            urls of attachments

        file_types : list of str
            file formats of attachments

        job_id : str
            id of the job

        Returns
        -------
        a dict of encoded files
        """
        print('Downloading attachments')
        attachments = {}
        for i, (url, file_type) in enumerate(zip(urls, file_types)):
            attachment = requests.get(url, timeout=10)
            attachments[f'{job_id}_{i}.{file_type}'] = b64encode(
                attachment.content).decode('ascii')
        return attachments

    def job_operation(self):
        """
        Processes a job.
        The Client gets the job from the workserver, performs the job
        based on job_type, then sends back the job results to
        the workserver.
        """
        print('Processing job from work server')
        job = self.get_job()
        if job['job_type'] == 'attachments':
            result = self.perform_attachment_job(job['url'], job['job_id'])
        else:
            result = self.perform_job(job['url'])
        self.send_job(job, result)


if __name__ == '__main__':
    load_dotenv()
    if not is_environment_variables_present():
        print('Need client environment variables')
        sys.exit(1)

    client = Client()

    while True:
        try:
            client.job_operation()
        except NoJobsAvailableException:
            print("No Jobs Available")
        time.sleep(3.6)<|MERGE_RESOLUTION|>--- conflicted
+++ resolved
@@ -240,27 +240,8 @@
         url = url + f'?api_key={self.api_key}'
         response_json = requests.get(url, timeout=10).json()
 
-<<<<<<< HEAD
         if not self.does_attachment_exists(response_json):
             print(f"No attachments to download from {url}")
-=======
-        # Get attachments
-        try:
-            file_info = \
-                response_from_related["data"][0]["attributes"]["fileFormats"]
-            if not file_info:
-                raise TypeError
-            file_urls, file_types = get_urls_and_formats(file_info)
-        except IndexError:
-            # if related attachments link is an empty data =[] json
-            print(f'FAILURE: Empty attachment list from {non_api_url}')
-            return {}
-        except KeyError as error:
-            print(f"FAILURE: {error} from {non_api_url}")
-            return {}
-        except TypeError as error:
-            print(f"FAILURE: {error} from {non_api_url}")
->>>>>>> 36fa741f
             return {}
 
         # Get Attachments
