import time
import os
import sys
from json import dumps, loads
from dotenv import load_dotenv
import requests
from requests.exceptions import ConnectionError as RequestConnectionError
from requests.exceptions import HTTPError, RequestException


class NoJobsAvailableException(Exception):
    pass


class Client:

    def __init__(self):
        work_server_hostname = os.getenv('WORK_SERVER_HOSTNAME')
        work_server_port = os.getenv('WORK_SERVER_PORT')
        self.url = f'http://{work_server_hostname}:{work_server_port}'
        self.api_key = os.getenv('API_KEY')
        self.client_id = -1

    def get_client_id(self):
        client_id = read_client_id('client.cfg')
        if client_id == -1:
            client_id = self.request_client_id()
        self.client_id = client_id

    def request_client_id(self):
        endpoint = f'{self.url}/get_client_id'
        response = assure_request(requests.get, endpoint)
        client_id = int(response.json()['client_id'])
        self.write_client_id('client.cfg')
        return client_id

    def get_job(self):
        endpoint = f'{self.url}/get_job'
        params = {'client_id': self.client_id}
        response = requests.get(endpoint, params=params)
        response_text = loads(response.text)
        if 'job' not in response_text:
            raise NoJobsAvailableException()
        job = response_text['job']
        job_id = list(job.keys())[0]
        url = job[job_id]
        if 'job_type' in job:
            job_type = job['job_type']
        else:
            job_type = 'other'
        return job_id, url, job_type

    def send_job_results(self, job_id, job_result):
        endpoint = f'{self.url}/put_results'
        if 'errors' in job_result:
            data = {
                    'job_id': job_id,
                    'results': job_result
                    }
        else:
            data = {'directory': get_output_path(job_result),
                    'job_id': job_id,
                    'results': job_result}
        params = {'client_id': self.client_id}
        # print(dumps(data))
        assure_request(requests.put, endpoint, json=dumps(data), params=params)

    def send_attachment_results(self, job_id, job_result): # will be similar to send_job_results. Need to collaborate with work server people...
        endpoint = f'{self.url}/put_results'
        if 'errors' in job_result:
            data = {
                    'job_id': job_id,
                    'results': job_result
                    }
        else:
            data = {'directory': 'path',
                    'job_id': job_id,
                    'results': job_result}
<<<<<<< HEAD
=======
            data['results']['attachments_text'] = ['foo']
            data['results']['type'] = 'attachment'
>>>>>>> f17e32b5


        params = {'client_id': self.client_id}
        # assure_request(requests.put, endpoint, json=dumps(data), params=params)
        requests.put(endpoint, params=params, json=dumps(data))

    def execute_task(self):
        print('Requesting new job from server...')
        job_id, url, job_type = self.get_job()
        print('Received job!')
        print('Sending result back to server...')
        if job_type == 'attachments':
            result = self.perform_attachment_job(url)
            self.send_attachment_results(job_id, result)
        else:
            result = self.perform_job(url)
            self.send_job_results(job_id, result)
        print('Job complete!\n')

    def perform_job(self, url):
        print(f'Getting docket at {url}')
        url = url + f'?api_key={self.api_key}'
        json = assure_request(requests.get, url).json()
        print('Done with current job!')
        return json

    def perform_attachment_job(self, url):
        json = {"attachments_text": [str(url)], "type": "attachment"}
        return json

    def write_client_id(self, filename):
        with open(filename, 'w', encoding='utf8') as file:
            file.write(str(self.client_id))


def read_client_id(filename):
    try:
        with open(filename, 'r', encoding='utf8') as file:
            return int(file.readline())
    except FileNotFoundError:
        return -1


def request_job(endpoint, data, params):
    response = assure_request(requests.get, endpoint,
                              json=dumps(data), params=params)
    response_text = loads(response.text)
    if 'job' not in response_text:
        raise NoJobsAvailableException()
    job = response_text['job']
    job_id = list(job.keys())[0]
    url = job[job_id]
    return job_id, url


def assure_request(request, url, sleep_time=60, **kwargs):
    while True:
        response = request(url, **kwargs)
        try:
            check_status_code(response)
            response.raise_for_status()
        except RequestConnectionError:
            print('Unable to connect to the server. '
                  'Trying again in a minute...')
            time.sleep(sleep_time)
        except HTTPError:
            print('An HTTP Error occured.')
        except RequestException:
            print('A Request Error occured.')
        if response is not None:
            return response


def check_status_code(response):
    status_code = response.status_code
    if status_code == 403:
        print(response.json()['error'])
    elif status_code > 400:
        print('Server error. Trying again in a minute...')


def get_key_path_string(results, key):
    if key in results.keys():
        if results[key] is None:
            return 'None/'
        return results[key] + "/"
    return ""


def get_output_path(results):
    if 'error' in results:
        return -1
    output_path = ""
    data = results["data"]["attributes"]
    output_path += get_key_path_string(data, "agencyId")
    output_path += get_key_path_string(data, "docketId")
    output_path += get_key_path_string(data, "commentOnDocumentId")
    output_path += results["data"]["id"] + "/"
    output_path += results["data"]["id"] + ".json"
    return output_path


def is_environment_variables_present():
    return (os.getenv('WORK_SERVER_HOSTNAME') is not None
            and os.getenv('WORK_SERVER_PORT') is not None
            and os.getenv('API_KEY') is not None)


if __name__ == '__main__':
    load_dotenv()
    if not is_environment_variables_present():
        print('Need client environment variables')
        sys.exit(1)
    client = Client()
    client.get_client_id()
    print('Your ID is: ', client.client_id)
    while True:
        try:
            client.execute_task()
        except NoJobsAvailableException:
            print("No Jobs Available")
        time.sleep(3.6)<|MERGE_RESOLUTION|>--- conflicted
+++ resolved
@@ -76,12 +76,6 @@
             data = {'directory': 'path',
                     'job_id': job_id,
                     'results': job_result}
-<<<<<<< HEAD
-=======
-            data['results']['attachments_text'] = ['foo']
-            data['results']['type'] = 'attachment'
->>>>>>> f17e32b5
-
 
         params = {'client_id': self.client_id}
         # assure_request(requests.put, endpoint, json=dumps(data), params=params)
