--- conflicted
+++ resolved
@@ -6,28 +6,11 @@
 from dotenv import load_dotenv
 from mirrcore.redis_check import load_redis
 from mirrcore.path_generator import PathGenerator
-<<<<<<< HEAD
 from mirrcore.job_queue import JobQueue
+from mirrcore.jobs_statistics import JobStatistics
 from mirrclient.saver import Saver
 from mirrclient.exceptions import NoJobsAvailableException
 from mirrclient.exceptions import APITimeoutException
-=======
-from mirrcore.jobs_statistics import JobStatistics
-from mirrcore.redis_check import load_redis
-
-
-class NoJobsAvailableException(Exception):
-    """
-    Raises an Exception when there are no jobs available in the workserver.
-    """
-
-    def __init__(self, message="There are no jobs available"):
-        self.message = message
-        super().__init__(self.message)
-
-    def __str__(self):
-        return f'{self.message}'
->>>>>>> c945aad8
 
 
 def is_environment_variables_present():
@@ -71,19 +54,15 @@
         Queue of all of the jobs that need to be completed. The client will
         directly pull jobs from this queue.
     """
-
-<<<<<<< HEAD
     def __init__(self, redis_server, job_queue):
-=======
-    def __init__(self, cache_server):
->>>>>>> c945aad8
         self.api_key = os.getenv('API_KEY')
         self.client_id = os.getenv('ID')
         self.path_generator = PathGenerator()
         self.saver = Saver()
-<<<<<<< HEAD
         self.redis = redis_server
         self.job_queue = job_queue
+        self.cache = JobStatistics(redis_server)
+        self.bucket_name = "mirrulations"
 
     def _can_connect_to_database(self):
         try:
@@ -91,10 +70,6 @@
         except redis.exceptions.ConnectionError:
             return False
         return True
-=======
-        self.cache = JobStatistics(cache_server)
-        self.bucket_name = "mirrulations"
->>>>>>> c945aad8
 
     def _get_job_from_job_queue(self):
         print('Attempting to get job')
@@ -184,23 +159,13 @@
             'reg_id': job['reg_id'],
             'agency': job['agency']
         }
-<<<<<<< HEAD
-
+        print(f'Downloading Job {job["job_id"]}')
         data['directory'] = self.path_generator.get_path(job_result)
+        self.cache.increase_jobs_done(data['job_type'])
 
         self._put_results(data)
 
         comment_has_attachment = self._does_comment_have_attachment(job_result)
-=======
-        print(f'Sending Job {job["job_id"]} to Work Server')
-        if 'error' not in job_result:
-            data['directory'] = self.path_generator.get_path(job_result)
-            self.cache.increase_jobs_done(data['job_type'])
-
-        self._put_results(data)
-        self.put_results(data)
-        comment_has_attachment = self.does_comment_have_attachment(job_result)
->>>>>>> c945aad8
         json_has_file_format = self._document_has_file_formats(job_result)
 
         if data["job_type"] == "comments" and comment_has_attachment:
@@ -312,32 +277,13 @@
                                      data=response.content)
         print(f"SAVED attachment - {url} to path: ", path)
         filename = path.split('/')[-1]
-<<<<<<< HEAD
-        data = self._add_attachment_information_to_data(data, path, filename)
-        # self.put_results_to_mongo(data)
-        # Instead we should increment the redis counter for attachments
-        # downloaded
-=======
         data = self.add_attachment_information_to_data(data, path, filename)
->>>>>>> c945aad8
 
     def _add_attachment_information_to_data(self, data, path, filename):
         data['job_type'] = 'attachments'
         data['attachment_path'] = f'/data/data{path}'
         data['attachment_filename'] = filename
         return data
-
-<<<<<<< HEAD
-    # def put_results_to_mongo(self, data):
-    #     requests.put(f'{self.url}/put_results', json=dumps(data),
-    #                  params={'client_id': self.client_id},
-    #                  timeout=10)
-=======
-    def put_results(self, data):
-        requests.put(f'{self.url}/put_results', json=dumps(data),
-                     params={'client_id': self.client_id},
-                     timeout=10)
->>>>>>> c945aad8
 
     def _does_comment_have_attachment(self, comment_json):
         """
@@ -370,6 +316,7 @@
             self.saver.save_attachment(f'/data{dir_}/{filename}',
                                        response.content)
             print(f"SAVED document HTM - {url} to path: ", path)
+            self.cache.increase_jobs_done('attachment')
 
     def _get_document_htm(self, json):
         """
@@ -430,9 +377,7 @@
             try:
                 self._report_bad_job(job)
             except redis.exceptions.ConnectionError:
-                print('FAILURE: Could save bad job to Redis.')
-            except Exception as exc2:  # pylint: disable=W0718
-                print(exc2)
+                print("FAILURE: Couldn't save bad job to Redis.")
 
             # re-raise whatever exception was being thrown
             raise exc
@@ -446,19 +391,12 @@
         print('Need client environment variables.')
         sys.exit(1)
 
-<<<<<<< HEAD
-    redis_client = load_redis()
-    client = Client(redis_client, JobQueue(redis_client))
-=======
     try:
-        r = load_redis()
-        r.keys('*')
+        redis_client = load_redis()
     except redis.exceptions.ConnectionError:
         print('There is no Redis database to connect to.')
         sys.exit(1)
-
-    client = Client(r)
->>>>>>> c945aad8
+    client = Client(redis_client, JobQueue(redis_client))
 
     while True:
         try:
@@ -471,8 +409,6 @@
             print('FAILURE: Request to API timed out.')
         except requests.exceptions.HTTPError as err:
             print(f"HTTP error {err.response.status_code} occurred: {err}")
-        except Exception as e:  # pylint: disable=W0718
-            print(e)
 
         print(f'SUCCESS: {job_["url"]} complete.')
         time.sleep(3.6)