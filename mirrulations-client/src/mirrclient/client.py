--- conflicted
+++ resolved
@@ -63,14 +63,8 @@
         self.api_key = os.getenv('API_KEY')
         self.client_id = os.getenv('ID')
         self.path_generator = PathGenerator()
-<<<<<<< HEAD
         self.saver = Saver(savers=[DiskSaver(),
                                    S3Saver(bucket_name="mirrulations")])
-=======
-        self.saver = Saver()
-        self.bucket_name = "mirrulations"
->>>>>>> 3d98537e
-
         hostname = os.getenv('WORK_SERVER_HOSTNAME')
         port = os.getenv('WORK_SERVER_PORT')
         self.url = f'http://{hostname}:{port}'
@@ -166,14 +160,8 @@
         dir_, filename = data['directory'].rsplit('/', 1)
         # self.saver.make_path(dir_)
         self.saver.save_json(f'/data{dir_}/{filename}', data)
-<<<<<<< HEAD
         print(f"{data['job_id']}: Results written to disk and S3")
-=======
-        self.saver.save_json_to_s3(bucket=self.bucket_name,
-                                   path=f'{dir_[1:]}/{filename}',
-                                   data=data)
-        print(f"{data['job_id']}: Results written to disk")
->>>>>>> 3d98537e
+
 
     def perform_job(self, job_url):
         """
@@ -254,15 +242,7 @@
         '''
         response = requests.get(url, timeout=10)
         dir_, filename = path.rsplit('/', 1)
-<<<<<<< HEAD
         self.saver.save_binary(f'/data{dir_}/{filename}', response.content)
-=======
-        self.saver.make_path(dir_)
-        self.saver.save_attachment(f'/data{dir_}/{filename}', response.content)
-        self.saver.save_binary_to_s3(bucket=self.bucket_name,
-                                     path=f'{dir_[1:]}/{filename}',
-                                     data=response.content)
->>>>>>> 3d98537e
         print(f"SAVED attachment - {url} to path: ", path)
         filename = path.split('/')[-1]
         data = self.add_attachment_information_to_data(data, path, filename)
