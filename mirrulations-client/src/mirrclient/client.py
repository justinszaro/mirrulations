--- conflicted
+++ resolved
@@ -4,13 +4,10 @@
 import requests
 import redis
 from dotenv import load_dotenv
-<<<<<<< HEAD
 from mirrclient.saver import Saver
 from mirrclient.disk_saver import DiskSaver
 from mirrclient.s3_saver import S3Saver
-=======
 from mirrcore.redis_check import load_redis
->>>>>>> 97d744ee
 from mirrcore.path_generator import PathGenerator
 from mirrcore.job_queue import JobQueue
 from mirrcore.jobs_statistics import JobStatistics
@@ -67,12 +64,8 @@
         self.api_key = os.getenv('API_KEY')
         self.client_id = os.getenv('ID')
         self.path_generator = PathGenerator()
-<<<<<<< HEAD
         self.saver = Saver(savers=[DiskSaver(),
                                    S3Saver(bucket_name="mirrulations")])
-        self.cache = JobStatistics(cache_server)
-=======
-        self.saver = Saver()
         self.redis = redis_server
         self.job_queue = job_queue
         self.cache = JobStatistics(redis_server)
@@ -91,7 +84,6 @@
             # temporary, ideally we should get
             # rid of _can_connect_to_database() altogether
             raise NoJobsAvailableException
->>>>>>> 97d744ee
 
         if self.job_queue.get_num_jobs() == 0:
             raise NoJobsAvailableException
@@ -201,13 +193,6 @@
         """
         dir_, filename = data['directory'].rsplit('/', 1)
         self.saver.save_json(f'/data{dir_}/{filename}', data)
-<<<<<<< HEAD
-=======
-        self.saver.save_json_to_s3(bucket="mirrulations",
-                                   path=f'{dir_[1:]}/{filename}',
-                                   data=data)
-        print(f"{data['job_id']}: Results written to disk")
->>>>>>> 97d744ee
 
     def _perform_job(self, job_url):
         """
@@ -285,16 +270,7 @@
         '''
         response = requests.get(url, timeout=10)
         dir_, filename = path.rsplit('/', 1)
-<<<<<<< HEAD
         self.saver.save_binary(f'/data{dir_}/{filename}', response.content)
-=======
-        self.saver.make_path(dir_)
-        self.saver.save_attachment(f'/data{dir_}/{filename}', response.content)
-        self.saver.save_binary_to_s3(bucket="mirrulations",
-                                     path=f'{dir_[1:]}/{filename}',
-                                     data=response.content)
-        print(f"SAVED attachment - {url} to path: ", path)
->>>>>>> 97d744ee
         filename = path.split('/')[-1]
 
     def _does_comment_have_attachment(self, comment_json):
