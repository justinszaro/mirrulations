import time
import os
import sys
import requests
import redis
from dotenv import load_dotenv
from mirrcore.redis_check import load_redis
from mirrcore.path_generator import PathGenerator
from mirrcore.job_queue import JobQueue
from mirrcore.job_queue_exceptions import JobQueueException
from mirrclient.saver import Saver
from mirrclient.exceptions import NoJobsAvailableException


def is_environment_variables_present():
    """
    A boolean function that returns whether environment variables are
    present for performing jobs.

    Returns
    -------
    Boolean
    """
    return (os.getenv('WORK_SERVER_HOSTNAME') is not None
            and os.getenv('WORK_SERVER_PORT') is not None
            and os.getenv('API_KEY') is not None
            and os.getenv('ID') is not None)


class Client:
    """
    The Client class gets a job directly from the job queue.
    It receives a job, performs it depending on the job type.
    A job is performed by calling an api endpoint to request
    a json object. The client saves the result of the job and any included
    attachments using the Saver class.

    Attributes
    ----------
    api_key : str
        Api key used to authenticate requests made to api
    client_id : int
        An id that is included in the client.env file.
    path_generator : PathGenerator
        Returns a path for the result of a job to be saved to.
    saver : Saver
        Handles the making of directories and the saving of files either
        to disk or Amazon s3.
    redis : redis_server
        Allows for a direct connection to the Redis server, incrementing the
        jobs completed.
    job_queue : JobQueue
        Queue of all of the jobs that need to be completed. The client will
        directly pull jobs from this queue.
    """

    def __init__(self, redis_server, job_queue):
        self.api_key = os.getenv('API_KEY')
        self.client_id = os.getenv('ID')
        self.path_generator = PathGenerator()
        self.saver = Saver()
        self.redis = redis_server
        self.job_queue = job_queue

    def _can_connect_to_database(self):
        try:
            self.redis.ping()
        except redis.exceptions.ConnectionError:
            return False
        return True

    def _get_job_from_job_queue(self):
        self._can_connect_to_database()

        if self.job_queue.get_num_jobs() == 0:
            raise NoJobsAvailableException

        job = self.job_queue.get_job()
        print("Job received from job queue")
        return job

    def _generate_job_dict(self, job):
        return {'job_id': job['job_id'],
                'url': job['url'],
                'job_type': job.get('job_type', 'other'),
                'reg_id': job.get('reg_id', 'other_reg_id'),
                'agency': job.get('agency', 'other_agency')}

    def _set_redis_values(self, job):
        self.redis.hset('jobs_in_progress', job.get('job_id'), job.get('url'))
        self.redis.hset('client_jobs', job.get('job_id'), self.client_id)

    def _remove_plural_from_job_type(self, job):
        split_url = str(job['url']).split('/')
        job_type = split_url[-2][:-1]  # Removes plural from job type
        type_id = split_url[-1]
        return f'{job_type}/{type_id}'

    def _get_job(self):
        """
        Get a job from the JobQueue.
        Converts API URL to regulations.gov URL and prints to logs.
        From: https://api.regulations.gov/v4/dockets/type_id
        To: https://www.regulations.gov/docket/type_id

        :raises: NoJobsAvailableException
            If no job is available from the job queue
        """

        print("Attempting to get job")
        try:
            job = self._get_job_from_job_queue()
        except JobQueueException:
            return {'error': 'The job queue encountered an error'}
        except redis.exceptions.ConnectionError:
            return {'error': 'Could not connect to redis server.'}
        except NoJobsAvailableException:
            return {'error': 'No jobs available'}

        self._set_redis_values(job)

        # what is the line below for??
        # self.job_queue.decrement_count(job.get('job_type', 'other'))
        print(f'Job received: {job.get("job_type", "other")} for client: ',
              self.client_id)

        # link = 'https://www.regulations.gov/'

        job = self._generate_job_dict(job)

        print(f'Regulations.gov link: {job["url"]}')
        print(f'API URL: {job["url"]}')

        return job

    def _download_job(self, job, job_result):
        """
        Downloads the current job and saves the data using the Saver. Downloads
        the attachments if there are any.
        If there are any errors in the job_result, the data json is returned
        as  {'job_id': job_id, 'results': job_result}
        else {
            'job_id': job_id, 'results': job_result,
            'directory': output_path
            }

        Parameters
        ----------
        job : dict
            information about the job being completed
        job_result : dict
            results from a performed job
        """
        data = {
            'job_type': job['job_type'],
            'job_id': job['job_id'],
            'results': job_result,
            'reg_id': job['reg_id'],
            'agency': job['agency']
        }
        if 'error' in job_result:
            # Handles errors in job_results
            self.redis.hdel('jobs_in_progress', job.get('job_id'))
            self.redis.hset('invalid_jobs', job.get('job_id'), job['url'])
            return

        data['directory'] = self.path_generator.get_path(job_result)

        self._put_results(data)

        comment_has_attachment = self._does_comment_have_attachment(job_result)
        json_has_file_format = self._document_has_file_formats(job_result)

        if data["job_type"] == "comments" and comment_has_attachment:
            self._download_all_attachments_from_comment(data, job_result)
        if data["job_type"] == "documents" and json_has_file_format:
            document_htm = self._get_document_htm(job_result)
            if document_htm is not None:
                self._download_htm(job_result)

    def _put_results(self, data):
        """
        Ensures data format matches expected format
        If results are valid, writes them to disk

        Parameters
        ----------
        data : dict
            the results from a performed job
        """
        dir_, filename = data['directory'].rsplit('/', 1)
        self.saver.make_path(dir_)
        self.saver.save_json(f'/data{dir_}/{filename}', data)
        print(f"{data['job_id']}: Results written to disk")

    def _perform_job(self, job_url):
        """
        Performs job via get_request function by giving it the job_url combined
        with the Client api_key for validation.

        Parameters
        ----------
        job_url : str
            url from a job

        Returns
        -------
        dict
            json results of the performed job
        """
        print('Performing job')
        try:
            if "?" in job_url:
                return requests.get(job_url + f'&api_key={self.api_key}',
                                    timeout=10)
            return requests.get(job_url + f'?api_key={self.api_key}',
                                timeout=10)
        except requests.exceptions.ReadTimeout:
            return {"error": "Read Timeout"}

    def _download_all_attachments_from_comment(self, data, comment_json):
        '''
        Downloads all attachments for a comment

        Parameters
        ----------
        data : dict
            Dictionary of the job
            Keys include: 'job_type', 'job_id', 'results', 'reg_id', 'agency'

        comment_json : dict
            The json of the comment

        '''

        path_list = self.path_generator.get_attachment_json_paths(comment_json)
        counter = 0
        comment_id_str = f"Comment - {comment_json['data']['id']}"
        print(f"Found {len(path_list)} attachment(s) for {comment_id_str}")
        for included in comment_json["included"]:
            if (included["attributes"]["fileFormats"] and
                    included["attributes"]["fileFormats"]
                    not in ["null", None]):
                for attachment in included['attributes']['fileFormats']:
                    self._download_single_attachment(attachment['fileUrl'],
                                                     path_list[counter],
                                                     data)
                    print(f"Downloaded {counter+1}/{len(path_list)} "
                          f"attachment(s) for {comment_id_str}")
                    counter += 1

    def _download_single_attachment(self, url, path, data):
        '''
        Downloads a single attachment for a comment and
        writes it to its correct path

        Parameters
        ----------
        url : str
            The attachment download url
            Ex: http://downloads.regulations.gov/####

        path : str
            The attachment path the download should be written to
            Comes from the path_generator.get_attachment_json_paths

        data : dict
            Dictionary of the job
            Keys include: 'job_type', 'job_id', 'results', 'reg_id', 'agency'

        '''
        response = requests.get(url, timeout=10)
        dir_, filename = path.rsplit('/', 1)
        self.saver.make_path(dir_)
        self.saver.save_attachment(f'/data{dir_}/{filename}', response.content)
        print(f"SAVED attachment - {url} to path: ", path)
        filename = path.split('/')[-1]
        data = self._add_attachment_information_to_data(data, path, filename)
        # self.put_results_to_mongo(data)
        # Instead we should increment the redis counter for attachments
        # downloaded

    def _add_attachment_information_to_data(self, data, path, filename):
        data['job_type'] = 'attachments'
        data['attachment_path'] = f'/data/data{path}'
        data['attachment_filename'] = filename
        return data

    # def put_results_to_mongo(self, data):
    #     requests.put(f'{self.url}/put_results', json=dumps(data),
    #                  params={'client_id': self.client_id},
    #                  timeout=10)

    def _does_comment_have_attachment(self, comment_json):
        """
        Validates whether a json for a comment has any
        attachments to be downloaded.

        RETURNS
        -------
        True or False depending if there is an attachment
        available to download from a comment
        """
        if "included" in comment_json and len(comment_json["included"]) > 0:
            return True
        return False

    def _download_htm(self, json):
        """
        Attempts to download an HTM and saves it to its correct path
        Parameters
        ----------
        json : dict
            The json of a document
        """
        url = self._get_document_htm(json)
        path = self.path_generator.get_document_htm_path(json)
        if url is not None:
            response = requests.get(url, timeout=10)
            dir_, filename = path.rsplit('/', 1)
            self.saver.make_path(dir_)
            self.saver.save_attachment(f'/data{dir_}/{filename}',
                                       response.content)
            print(f"SAVED document HTM - {url} to path: ", path)

    def _get_document_htm(self, json):
        """
        Gets the download link for a documents HTM if one exists

        RETURNS
        -------
        A download link to a documents HTM
        """
        file_formats = json["data"]["attributes"]["fileFormats"]
        for file_format in file_formats:
            if file_format.get("format") == "htm":
                file_url = file_format.get("fileUrl")
                if file_url is not None:
                    return file_url
        return None

    def _document_has_file_formats(self, json):
        """
        Checks to see if the necessary attribute of fileFormats
        exists

        RETURNS
        -------
        true if the necessary attribute exists
        """
        if "data" not in json:
            return False
        if "attributes" not in json["data"]:
            return False
        if "fileFormats" not in json["data"]["attributes"]:
            return False
        return True

    def job_operation(self):
        """
        Processes a job.
        The Client gets the job from the job queue, performs the job
        based on job_type, then saves the job results using the saver class.
        """
        print('Processing job from work server')
        job = self._get_job()
<<<<<<< HEAD
        response = self._perform_job(job['url'])
        response.raise_for_status()
        result = response.json()

        self._send_job(job, result)
=======
        if any(x in job for x in ('error', 'errors')):
            if job == {'error': 'No jobs available'}:
                raise NoJobsAvailableException
            print(f'FAILURE: Error in job\nError: {job["error"]}')
            # if job is an error,
            # should not continue with perform or download
        result = self._perform_job(job['url'])
        self._download_job(job, result)
>>>>>>> 15256d0f
        if any(x in result for x in ('error', 'errors')):
            print(f'FAILURE: Error in {job["url"]}\nError: {result["error"]}')
        else:
            print(f'SUCCESS: {job["url"]} complete')


if __name__ == '__main__':
    load_dotenv()
    if not is_environment_variables_present():
        print('Need client environment variables')
        sys.exit(1)

    redis_client = load_redis()
    client = Client(redis_client, JobQueue(redis_client))

    while True:
        try:
            client.job_operation()
        except NoJobsAvailableException:
            print("No Jobs Available")
        except requests.exceptions.HTTPError as err: 
            print(f"HTTP error {err.response.status_code} occurred: {err}")
    
        time.sleep(3.6)<|MERGE_RESOLUTION|>--- conflicted
+++ resolved
@@ -364,13 +364,11 @@
         """
         print('Processing job from work server')
         job = self._get_job()
-<<<<<<< HEAD
         response = self._perform_job(job['url'])
         response.raise_for_status()
         result = response.json()
 
         self._send_job(job, result)
-=======
         if any(x in job for x in ('error', 'errors')):
             if job == {'error': 'No jobs available'}:
                 raise NoJobsAvailableException
@@ -379,7 +377,6 @@
             # should not continue with perform or download
         result = self._perform_job(job['url'])
         self._download_job(job, result)
->>>>>>> 15256d0f
         if any(x in result for x in ('error', 'errors')):
             print(f'FAILURE: Error in {job["url"]}\nError: {result["error"]}')
         else:
