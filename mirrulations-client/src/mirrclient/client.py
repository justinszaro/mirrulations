# pylint: disable=too-many-locals
import time
import os
import sys
from json import dumps, loads
import requests
from dotenv import load_dotenv
from mirrclient.saver import Saver
from mirrcore.path_generator import PathGenerator


class NoJobsAvailableException(Exception):
    """
    Raises an Exception when there are no jobs available in the workserver.
    """

    def __init__(self, message="There are no jobs available"):
        self.message = message
        super().__init__(self.message)

    def __str__(self):
        return f'{self.message}'


def is_environment_variables_present():
    """
    A boolean function that returns whether environment variables are
    present for performing jobs.

    Returns
    -------
    Boolean
    """
    return (os.getenv('WORK_SERVER_HOSTNAME') is not None
            and os.getenv('WORK_SERVER_PORT') is not None
            and os.getenv('API_KEY') is not None
            and os.getenv('ID') is not None)


class Client:
    """
    The Client class performs jobs given to it by a workserver
    It receives a job, performs it depending on the job type.
    A job is performed by calling an api endpoint to request
    a json object. The Client sends back the results back
    to the workserver.

    Attributes
    ----------
    api_key : str
        Api key used to authenticate requests made to api
    server_validator : ServerValidator
        This is used to validate requests made between the
        workserver and the Client
    client_id : int
        An id that defaults to -1 but is eventually replaced by a
        value from the workserver.
    """

    def __init__(self):
        self.api_key = os.getenv('API_KEY')
        self.client_id = os.getenv('ID')
        self.path_generator = PathGenerator()
        self.saver = Saver()

        hostname = os.getenv('WORK_SERVER_HOSTNAME')
        port = os.getenv('WORK_SERVER_PORT')
        self.url = f'http://{hostname}:{port}'

    def get_job(self):
        """
        Get a job from the work server.
        Converts API URL to regulations.gov URL and prints to logs.
        From: https://api.regulations.gov/v4/dockets/type_id
        To: https://www.regulations.gov/docket/type_id

        :raises: NoJobsAvailableException
            If no job is available from the work server
        """

        response = requests.get(f'{self.url}/get_job',
                                params={'client_id': self.client_id},
                                timeout=10)

        job = loads(response.text)
        link = 'https://www.regulations.gov/'
        if 'error' in job:
            raise NoJobsAvailableException()
        split_url = str(job['url']).split('/')
        job_type = split_url[-2][:-1]  # Removes plural from job type
        type_id = split_url[-1]
        print(f'Regulations.gov link: {link}{job_type}/{type_id}')
        print(f'API URL: {job["url"]}')
        return job

    def send_job(self, job, job_result):
        """
        Returns the job results to the workserver
        If there are any errors in the job_result, the data json is returned
        as  {'job_id': job_id, 'results': job_result}
        else {
            'job_id': job_id, 'results': job_result,
            'directory': output_path
            }

        Parameters
        ----------
        job_id : str
            id for current job
        job_result : dict
            results from a performed job
        """
        data = {
            'job_type': job['job_type'],
            'job_id': job['job_id'],
            'results': job_result,
            # Updated to get reg_id and agency from regulations json
            # - Jack W. 3/14
            'reg_id': job['reg_id'],
            'agency': job['agency']
        }
        print(f'Sending Job {job["job_id"]} to Work Server')
        if 'error' not in job_result:
            data['directory'] = self.path_generator.get_path(job_result)

        self._put_results(data)
        self.put_results_to_mongo(data)
        comment_has_attachment = self.does_comment_have_attachment(job_result)

        if data["job_type"] == "comments" and comment_has_attachment:
            self.download_all_attachments_from_comment(data, job_result)
        # For now, still need to send original put request for Mongo
        # requests.put(
        #     f'{self.url}/_put_results',
        #     json=dumps(data['job_id']),
        #     params={'client_id': self.client_id},
        #     timeout=10
        # )

    def _put_results(self, data):
        """
        Ensures data format matches expected format
        If results are valid, writes them to disk

        Parameters
        ----------
        data : dict
            the results from a performed job
        """
        if any(x in data['results'] for x in ['error', 'errors']):
            print(f"{data['job_id']}: Errors found in results")
            return
        dir_, filename = data['directory'].rsplit('/', 1)
        self.saver.make_path(dir_)
        self.saver.save_json(f'/data{dir_}/{filename}', data)
        print(f"{data['job_id']}: Results written to disk")

    def perform_job(self, job_url):
        """
        Performs job via get_request function by giving it the job_url combined
        with the Client api_key for validation.

        Parameters
        ----------
        job_url : str
            url from a job

        Returns
        -------
        dict
            json results of the performed job
        """
        print('Performing job')
        try:
            if "?" in job_url:
                return requests.get(job_url + f'&api_key={self.api_key}',
                                    timeout=10).json()
            return requests.get(job_url + f'?api_key={self.api_key}',
                                timeout=10).json()
<<<<<<< HEAD
        except requests.Timeout as exc:
            print(f'There was an error performing job {job_url}')
            raise requests.Timeout from exc
=======
        except requests.exceptions.ReadTimeout:
            return {"error": "Read Timeout"}
>>>>>>> c6272b44

    def download_all_attachments_from_comment(self, data, comment_json):
        '''
        Downloads all attachments for a comment

        Parameters
        ----------
        data : dict
            Dictionary of the job
            Keys include: 'job_type', 'job_id', 'results', 'reg_id', 'agency'

        comment_json : dict
            The json of the comment

        '''

        path_list = self.path_generator.get_attachment_json_paths(comment_json)
        counter = 0
        comment_id_str = f"Comment - {comment_json['data']['id']}"
        print(f"Found {len(path_list)} attachment(s) for {comment_id_str}")
        # We need an additional check for if "included" exists in the json
        for included in comment_json["included"]:
            attributes = included["attributes"]
            if (attributes["fileFormats"] and
                    attributes["fileFormats"] not in ["null", None]):
                for attachment in included['attributes']['fileFormats']:
                    url = attachment['fileUrl']
                    self.download_single_attachment(url, path_list[counter],
                                                    data)
                    print(f"Downloaded {counter+1}/{len(path_list)} "
                          f"attachment(s) for {comment_id_str}")
                    counter += 1  # re write this

    def download_single_attachment(self, url, path, data):
        '''
        Downloads a single attachment for a comment and
        writes it to its correct path
        Also puts the attachment 'data' dict to the work server for mongo entry

        Parameters
        ----------
        url : str
            The attachment download url
            Ex: http://downloads.regulations.gov/####

        path : str
            The attachment path the download should be written to
            Comes from the path_generator.get_attachment_json_paths

        data : dict
            Dictionary of the job
            Keys include: 'job_type', 'job_id', 'results', 'reg_id', 'agency'

        '''
        response = requests.get(url, timeout=10)
        dir_, filename = path.rsplit('/', 1)
        self.saver.make_path(dir_)
        self.saver.save_attachment(f'/data{dir_}/{filename}', response.content)
        print(f"SAVED attachment - {url} to path: ", path)
        # Not sure where this would go
        filename = path.split('/')[-1]
        data = self.add_attachment_information_to_data(data, path, filename)
        self.put_results_to_mongo(data)

    def add_attachment_information_to_data(self, data, path, filename):
        data['job_type'] = 'attachments'
        data['attachment_path'] = f'/data/data{path}'
        data['attachment_filename'] = filename
        return data

    def put_results_to_mongo(self, data):
        requests.put(f'{self.url}/put_results', json=dumps(data),
                     params={'client_id': self.client_id},
                     timeout=10)

    def does_comment_have_attachment(self, comment_json):
        """
        Validates whether a json for a comment has any
        attachments to be downloaded.

        RETURNS
        -------
        True or False depending if there is an attachment
        available to download from a comment
        """
        if "included" in comment_json and len(comment_json["included"]) > 0:
            return True
        return False

    def job_operation(self):
        """
        Processes a job.
        The Client gets the job from the workserver, performs the job
        based on job_type, then sends back the job results to
        the workserver.
        """
        print('Processing job from work server')
        job = self.get_job()
        result = self.perform_job(job['url'])
        self.send_job(job, result)
        if any(x in result for x in ('error', 'errors')):
            print(f'FAILURE: Error in {job["url"]}\nError: {result["error"]}')
        else:
            print(f'SUCCESS: {job["url"]} complete')


if __name__ == '__main__':
    load_dotenv()
    if not is_environment_variables_present():
        print('Need client environment variables')
        sys.exit(1)

    client = Client()

    while True:
        try:
            client.job_operation()
        except NoJobsAvailableException:
            print("No Jobs Available")
        time.sleep(3.6)<|MERGE_RESOLUTION|>--- conflicted
+++ resolved
@@ -177,14 +177,8 @@
                                     timeout=10).json()
             return requests.get(job_url + f'?api_key={self.api_key}',
                                 timeout=10).json()
-<<<<<<< HEAD
-        except requests.Timeout as exc:
-            print(f'There was an error performing job {job_url}')
-            raise requests.Timeout from exc
-=======
         except requests.exceptions.ReadTimeout:
             return {"error": "Read Timeout"}
->>>>>>> c6272b44
 
     def download_all_attachments_from_comment(self, data, comment_json):
         '''
