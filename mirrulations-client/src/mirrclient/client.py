--- conflicted
+++ resolved
@@ -174,8 +174,6 @@
 
         if data["job_type"] == "comments" and comment_has_attachment:
             self.download_all_attachments_from_comment(data, job_result)
-<<<<<<< HEAD
-=======
         if data["job_type"] == "documents" and json_has_file_format:
             document_htm = self._get_document_htm(job_result)
             if document_htm is not None:
@@ -187,7 +185,6 @@
         #     params={'client_id': self.client_id},
         #     timeout=10
         # )
->>>>>>> 5cfa8cc8
 
     def _put_results(self, data):
         """
