import time
import os
import sys
import requests
import redis
from dotenv import load_dotenv
from mirrcore.redis_check import load_redis
from mirrcore.path_generator import PathGenerator
from mirrcore.job_queue import JobQueue
from mirrclient.saver import Saver
from mirrclient.exceptions import NoJobsAvailableException
from mirrclient.exceptions import APITimeoutException


def is_environment_variables_present():
    """
    A boolean function that returns whether environment variables are
    present for performing jobs.

    Returns
    -------
    Boolean
    """
    return (os.getenv('WORK_SERVER_HOSTNAME') is not None
            and os.getenv('WORK_SERVER_PORT') is not None
            and os.getenv('API_KEY') is not None
            and os.getenv('ID') is not None)


class Client:
    """
    The Client class gets a job directly from the job queue.
    It receives a job, performs it depending on the job type.
    A job is performed by calling an api endpoint to request
    a json object. The client saves the result of the job and any included
    attachments using the Saver class.

    Attributes
    ----------
    api_key : str
        Api key used to authenticate requests made to api
    client_id : int
        An id that is included in the client.env file.
    path_generator : PathGenerator
        Returns a path for the result of a job to be saved to.
    saver : Saver
        Handles the making of directories and the saving of files either
        to disk or Amazon s3.
    redis : redis_server
        Allows for a direct connection to the Redis server, incrementing the
        jobs completed.
    job_queue : JobQueue
        Queue of all of the jobs that need to be completed. The client will
        directly pull jobs from this queue.
    """

    def __init__(self, redis_server, job_queue):
        self.api_key = os.getenv('API_KEY')
        self.client_id = os.getenv('ID')
        self.path_generator = PathGenerator()
        self.saver = Saver()
        self.redis = redis_server
        self.job_queue = job_queue

    def _can_connect_to_database(self):
        try:
            self.redis.ping()
        except redis.exceptions.ConnectionError:
            return False
        return True

    def _get_job_from_job_queue(self):
        print('Attempting to get job')

        if not self._can_connect_to_database():
            # temporary, ideally we should get
            # rid of _can_connect_to_database() altogether
            raise NoJobsAvailableException

        if self.job_queue.get_num_jobs() == 0:
            raise NoJobsAvailableException

        job = self.job_queue.get_job()
        print('Job received from job queue')

        return job

    def _generate_job_dict(self, job):
        return {'job_id': job['job_id'],
                'url': job['url'],
                'job_type': job.get('job_type', 'other'),
                'reg_id': job.get('reg_id', 'other_reg_id'),
                'agency': job.get('agency', 'other_agency')}

    def _set_redis_values(self, job):
        self.redis.hset('jobs_in_progress', job.get('job_id'), job.get('url'))
        self.redis.hset('client_jobs', job.get('job_id'), self.client_id)

    def _remove_plural_from_job_type(self, job):
        split_url = str(job['url']).split('/')
        job_type = split_url[-2][:-1]  # Removes plural from job type
        type_id = split_url[-1]
        return f'{job_type}/{type_id}'

    def _get_job(self):
        """
        Get a job from the JobQueue.
        Converts API URL to regulations.gov URL and prints to logs.
        From: https://api.regulations.gov/v4/dockets/type_id
        To: https://www.regulations.gov/docket/type_id

        :raises: NoJobsAvailableException
            If no job is available from the job queue
        """
        job = self._get_job_from_job_queue()

        self._set_redis_values(job)

        # what is the line below for??
        # self.job_queue.decrement_count(job.get('job_type', 'other'))
        print(f'Job received: {job.get("job_type", "other")} for client: ',
              self.client_id)

        # link = 'https://www.regulations.gov/'

        job = self._generate_job_dict(job)

        print(f'Regulations.gov link: {job["url"]}')
        print(f'API URL: {job["url"]}')

        return job

    def _download_job(self, job, job_result):
        """
        Downloads the current job and saves the data using the Saver. Downloads
        the attachments if there are any.
        If there are any errors in the job_result, the data json is returned
        as  {'job_id': job_id, 'results': job_result}
        else {
            'job_id': job_id, 'results': job_result,
            'directory': output_path
            }

        Parameters
        ----------
        job : dict
            information about the job being completed
        job_result : dict
            results from a performed job
        """
        data = {
            'job_type': job['job_type'],
            'job_id': job['job_id'],
            'results': job_result,
            'reg_id': job['reg_id'],
            'agency': job['agency']
        }

        data['directory'] = self.path_generator.get_path(job_result)

        self._put_results(data)

        comment_has_attachment = self._does_comment_have_attachment(job_result)
        json_has_file_format = self._document_has_file_formats(job_result)

        if data["job_type"] == "comments" and comment_has_attachment:
            self._download_all_attachments_from_comment(data, job_result)
        if data["job_type"] == "documents" and json_has_file_format:
            document_htm = self._get_document_htm(job_result)
            if document_htm is not None:
                self._download_htm(job_result)

    def _put_results(self, data):
        """
        Ensures data format matches expected format
        If results are valid, writes them to disk

        Parameters
        ----------
        data : dict
            the results from a performed job
        """
        dir_, filename = data['directory'].rsplit('/', 1)
        self.saver.make_path(dir_)
        self.saver.save_json(f'/data{dir_}/{filename}', data)
        print(f"{data['job_id']}: Results written to disk")

    def _perform_job(self, job_url):
        """
        Performs job via get_request function by giving it the job_url combined
        with the Client api_key for validation.

        Parameters
        ----------
        job_url : str
            url from a job

        Returns
        -------
        dict
            json results of the performed job
        """
        try:
            if "?" in job_url:
                return requests.get(job_url + f'&api_key={self.api_key}',
                                    timeout=10)
            return requests.get(job_url + f'?api_key={self.api_key}',
<<<<<<< HEAD
                                timeout=10).json()
        except requests.exceptions.ReadTimeout as exc:
            raise APITimeoutException from exc
=======
                                timeout=10)
        except requests.exceptions.ReadTimeout:
            return {"error": "Read Timeout"}
>>>>>>> c6fff762

    def _download_all_attachments_from_comment(self, data, comment_json):
        '''
        Downloads all attachments for a comment

        Parameters
        ----------
        data : dict
            Dictionary of the job
            Keys include: 'job_type', 'job_id', 'results', 'reg_id', 'agency'

        comment_json : dict
            The json of the comment

        '''

        path_list = self.path_generator.get_attachment_json_paths(comment_json)
        counter = 0
        comment_id_str = f"Comment - {comment_json['data']['id']}"
        print(f"Found {len(path_list)} attachment(s) for {comment_id_str}")
        for included in comment_json["included"]:
            if (included["attributes"]["fileFormats"] and
                    included["attributes"]["fileFormats"]
                    not in ["null", None]):
                for attachment in included['attributes']['fileFormats']:
                    self._download_single_attachment(attachment['fileUrl'],
                                                     path_list[counter],
                                                     data)
                    print(f"Downloaded {counter+1}/{len(path_list)} "
                          f"attachment(s) for {comment_id_str}")
                    counter += 1

    def _download_single_attachment(self, url, path, data):
        '''
        Downloads a single attachment for a comment and
        writes it to its correct path

        Parameters
        ----------
        url : str
            The attachment download url
            Ex: http://downloads.regulations.gov/####

        path : str
            The attachment path the download should be written to
            Comes from the path_generator.get_attachment_json_paths

        data : dict
            Dictionary of the job
            Keys include: 'job_type', 'job_id', 'results', 'reg_id', 'agency'

        '''
        response = requests.get(url, timeout=10)
        dir_, filename = path.rsplit('/', 1)
        self.saver.make_path(dir_)
        self.saver.save_attachment(f'/data{dir_}/{filename}', response.content)
        print(f"SAVED attachment - {url} to path: ", path)
        filename = path.split('/')[-1]
        data = self._add_attachment_information_to_data(data, path, filename)
        # self.put_results_to_mongo(data)
        # Instead we should increment the redis counter for attachments
        # downloaded

    def _add_attachment_information_to_data(self, data, path, filename):
        data['job_type'] = 'attachments'
        data['attachment_path'] = f'/data/data{path}'
        data['attachment_filename'] = filename
        return data

    # def put_results_to_mongo(self, data):
    #     requests.put(f'{self.url}/put_results', json=dumps(data),
    #                  params={'client_id': self.client_id},
    #                  timeout=10)

    def _does_comment_have_attachment(self, comment_json):
        """
        Validates whether a json for a comment has any
        attachments to be downloaded.

        RETURNS
        -------
        True or False depending if there is an attachment
        available to download from a comment
        """
        if "included" in comment_json and len(comment_json["included"]) > 0:
            return True
        return False

    def _download_htm(self, json):
        """
        Attempts to download an HTM and saves it to its correct path
        Parameters
        ----------
        json : dict
            The json of a document
        """
        url = self._get_document_htm(json)
        path = self.path_generator.get_document_htm_path(json)
        if url is not None:
            response = requests.get(url, timeout=10)
            dir_, filename = path.rsplit('/', 1)
            self.saver.make_path(dir_)
            self.saver.save_attachment(f'/data{dir_}/{filename}',
                                       response.content)
            print(f"SAVED document HTM - {url} to path: ", path)

    def _get_document_htm(self, json):
        """
        Gets the download link for a documents HTM if one exists

        RETURNS
        -------
        A download link to a documents HTM
        """
        file_formats = json["data"]["attributes"]["fileFormats"]
        for file_format in file_formats:
            if file_format.get("format") == "htm":
                file_url = file_format.get("fileUrl")
                if file_url is not None:
                    return file_url
        return None

    def _document_has_file_formats(self, json):
        """
        Checks to see if the necessary attribute of fileFormats
        exists

        RETURNS
        -------
        true if the necessary attribute exists
        """
        if "data" not in json:
            return False
        if "attributes" not in json["data"]:
            return False
        if "fileFormats" not in json["data"]["attributes"]:
            return False
        return True

    def _report_bad_job(self, job):
        self.redis.hdel('jobs_in_progress', job['job_id'])
        self.redis.hset('invalid_jobs', job['job_id'], job['url'])

    def job_operation(self):
        """
        Processes a job.
<<<<<<< HEAD
        The Client gets a job from RabbitMQ,
        and then performs it based on its 'job_type'.
=======
        The Client gets the job from the job queue, performs the job
        based on job_type, then saves the job results using the saver class.
>>>>>>> c6fff762
        """
        print('Processing job from RabbitMQ.')

        job = self._get_job()
<<<<<<< HEAD

        try:
            print('Performing job.')
            result = self._perform_job(job['url'])

            self._download_job(job, result)
        except Exception as exc:
            try:
                self._report_bad_job(job)
            except redis.exceptions.ConnectionError:
                print('FAILURE: Could save bad job to Redis.')
            except Exception as exc2:  # pylint: disable=W0718
                print(exc2)

            # re-raise whatever exception was being thrown
            raise exc

        return job
=======
        response = self._perform_job(job['url'])
        response.raise_for_status()
        result = response.json()

        self._send_job(job, result)
        if any(x in job for x in ('error', 'errors')):
            if job == {'error': 'No jobs available'}:
                raise NoJobsAvailableException
            print(f'FAILURE: Error in job\nError: {job["error"]}')
            # if job is an error,
            # should not continue with perform or download
        result = self._perform_job(job['url'])
        self._download_job(job, result)
        if any(x in result for x in ('error', 'errors')):
            print(f'FAILURE: Error in {job["url"]}\nError: {result["error"]}')
        else:
            print(f'SUCCESS: {job["url"]} complete')
>>>>>>> c6fff762


if __name__ == '__main__':
    load_dotenv()
    if not is_environment_variables_present():
        print('Need client environment variables.')
        sys.exit(1)

    redis_client = load_redis()
    client = Client(redis_client, JobQueue(redis_client))

    while True:
        try:
            job_ = client.job_operation()
        except redis.exceptions.ConnectionError:
            print('FAILURE: Could not connect to Redis.')
        except NoJobsAvailableException:
<<<<<<< HEAD
            print('FAILURE: No Jobs Available.')
        except APITimeoutException:
            print('FAILURE: Request to API timed out.')
        except Exception as e:  # pylint: disable=W0718
            print(e)

        print(f'SUCCESS: {job_["url"]} complete.')
=======
            print("No Jobs Available")
        except requests.exceptions.HTTPError as err: 
            print(f"HTTP error {err.response.status_code} occurred: {err}")
    
>>>>>>> c6fff762
        time.sleep(3.6)<|MERGE_RESOLUTION|>--- conflicted
+++ resolved
@@ -205,15 +205,9 @@
                 return requests.get(job_url + f'&api_key={self.api_key}',
                                     timeout=10)
             return requests.get(job_url + f'?api_key={self.api_key}',
-<<<<<<< HEAD
-                                timeout=10).json()
+                                timeout=10)
         except requests.exceptions.ReadTimeout as exc:
             raise APITimeoutException from exc
-=======
-                                timeout=10)
-        except requests.exceptions.ReadTimeout:
-            return {"error": "Read Timeout"}
->>>>>>> c6fff762
 
     def _download_all_attachments_from_comment(self, data, comment_json):
         '''
@@ -360,22 +354,19 @@
     def job_operation(self):
         """
         Processes a job.
-<<<<<<< HEAD
-        The Client gets a job from RabbitMQ,
-        and then performs it based on its 'job_type'.
-=======
         The Client gets the job from the job queue, performs the job
         based on job_type, then saves the job results using the saver class.
->>>>>>> c6fff762
         """
         print('Processing job from RabbitMQ.')
 
         job = self._get_job()
-<<<<<<< HEAD
 
         try:
             print('Performing job.')
-            result = self._perform_job(job['url'])
+
+            response = self._perform_job(job['url'])
+            response.raise_for_status()
+            result = response.json()
 
             self._download_job(job, result)
         except Exception as exc:
@@ -390,25 +381,6 @@
             raise exc
 
         return job
-=======
-        response = self._perform_job(job['url'])
-        response.raise_for_status()
-        result = response.json()
-
-        self._send_job(job, result)
-        if any(x in job for x in ('error', 'errors')):
-            if job == {'error': 'No jobs available'}:
-                raise NoJobsAvailableException
-            print(f'FAILURE: Error in job\nError: {job["error"]}')
-            # if job is an error,
-            # should not continue with perform or download
-        result = self._perform_job(job['url'])
-        self._download_job(job, result)
-        if any(x in result for x in ('error', 'errors')):
-            print(f'FAILURE: Error in {job["url"]}\nError: {result["error"]}')
-        else:
-            print(f'SUCCESS: {job["url"]} complete')
->>>>>>> c6fff762
 
 
 if __name__ == '__main__':
@@ -426,18 +398,13 @@
         except redis.exceptions.ConnectionError:
             print('FAILURE: Could not connect to Redis.')
         except NoJobsAvailableException:
-<<<<<<< HEAD
             print('FAILURE: No Jobs Available.')
         except APITimeoutException:
             print('FAILURE: Request to API timed out.')
+        except requests.exceptions.HTTPError as err: 
+            print(f"HTTP error {err.response.status_code} occurred: {err}")
         except Exception as e:  # pylint: disable=W0718
             print(e)
 
         print(f'SUCCESS: {job_["url"]} complete.')
-=======
-            print("No Jobs Available")
-        except requests.exceptions.HTTPError as err: 
-            print(f"HTTP error {err.response.status_code} occurred: {err}")
-    
->>>>>>> c6fff762
         time.sleep(3.6)