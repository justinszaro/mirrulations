# pylint: disable=W0212
import os
import responses
from mirrcore.path_generator import PathGenerator
import pytest
from pytest import fixture
import requests_mock
from mirrclient.client import Client
from mirrclient.client import is_environment_variables_present
<<<<<<< HEAD
from mirrclient.exceptions import NoJobsAvailableException
from mirrclient.exceptions import APITimeoutException
from mirrmock.mock_redis import ReadyRedis, InactiveRedis
from mirrmock.mock_job_queue import MockJobQueue
from requests.exceptions import ReadTimeout

=======
from requests.exceptions import Timeout, ReadTimeout
from mirrmock.mock_redis import MockRedisWithStorage
>>>>>>> c945aad8

BASE_URL = 'http://work_server:8080'


@fixture(autouse=True)
def mock_env():
    os.environ['WORK_SERVER_HOSTNAME'] = 'work_server'
    os.environ['WORK_SERVER_PORT'] = '8080'
    os.environ['API_KEY'] = 'TESTING_KEY'
    os.environ['ID'] = '-1'


@fixture(name='mock_requests')
def fixture_mock_requests():
    return requests_mock.Mocker()


@fixture(name="path_generator")
def get_path():
    return PathGenerator()


@fixture(autouse=True)
def mock_disk_writing(mocker):
    """
    Mock tests that would be writing to disk
    """
    # patch _write_results and AttachmentSaver.save
    mocker.patch.object(
        Client,
        '_put_results',
        return_value=None
    )
    mocker.patch.object(
        Client,
        '_download_single_attachment',
        return_value=None
    )


def test_check_no_env_values():
    # Need to delete env variables set by mock_env fixture
    del os.environ['WORK_SERVER_HOSTNAME']
    del os.environ['WORK_SERVER_PORT']
    del os.environ['API_KEY']
    assert is_environment_variables_present() is False


def test_check_no_hostname():
    # Need to delete hostname env variable set by mock_env fixture
    del os.environ['WORK_SERVER_HOSTNAME']
    assert is_environment_variables_present() is False


def test_check_no_server_port():
    # Need to delete server port env variable set by mock_env fixture
    del os.environ['WORK_SERVER_PORT']
    assert is_environment_variables_present() is False


def test_check_no_api_key():
    # Need to delete api key env variable set by mock_env fixture
    del os.environ['API_KEY']
    assert is_environment_variables_present() is False


def test_client_has_no_id():
    # Need to delete id env variable set by mock_env fixture
    del os.environ['ID']
    assert is_environment_variables_present() is False


<<<<<<< HEAD
def test_set_missing_job_key_defaults():
    client = Client(ReadyRedis(), MockJobQueue())
    job = {
        'job_id': 1,
        'url': 'regulations.gov',
        'job_type': 'comments'
    }
    job = client._set_missing_job_key_defaults(job)
    final_job = {
        'job_id': 1,
        'url': 'regulations.gov',
        'job_type': 'comments',
        'reg_id': 'other_reg_id',
        'agency': 'other_agency'
    }
    assert job == final_job


def test_remove_plural_from_job():
    client = Client(ReadyRedis(), MockJobQueue())
    job = {'url': 'regulations.gov/comments/DOD-0001-0001'}
    job_without_plural = client._remove_plural_from_job_type(job)
=======
def test_client_gets_job(mock_requests):
    client = Client(MockRedisWithStorage())
    link = 'https://api.regulations.gov/v4/type/type_id'
    with mock_requests:
        mock_requests.get(
            'http://work_server:8080/get_job?client_id=-1',
            json={'job_id': '1', 'url': link, 'job_type': 'attachments',
                  'reg_id': '1', 'agency': 'foo'},
            status_code=200
        )
        job_info = client.get_job()
        assert {'job_id': '1',
                'url': link,
                'job_type': 'attachments',
                'reg_id': '1',
                'agency': 'foo'} == job_info


def test_client_throws_exception_when_no_jobs(mock_requests):
    client = Client(MockRedisWithStorage())
    with mock_requests:
        mock_requests.get(
            'http://work_server:8080/get_job?client_id=-1',
            json={'error': 'No jobs available'},
            status_code=403
        )

        with raises(NoJobsAvailableException):
            client.get_job()


def test_api_call_has_api_key(mock_requests):
    client = Client(MockRedisWithStorage())
    client.api_key = 'KEY12345'
    with mock_requests:
        mock_requests.get(
            'http://regulations.gov/job',
            json={'data': {'foo': 'bar'}},
            status_code=200
        )
        client.perform_job('http://regulations.gov/job')

        assert '?api_key=KEY12345' in mock_requests.request_history[0].url


def test_client_performs_job(mock_requests):
    client = Client(MockRedisWithStorage())
    client.api_key = 1234

    with mock_requests:
        mock_requests.get(
            'http://work_server:8080/get_job?client_id=-1',
            json={'job_id': '1',
                  'url': 'http://url.com',
                  'job_type': 'documents',
                  'reg_id': '1',
                  'agency': 'foo'},
            status_code=200
        )
        mock_requests.get(
            'http://url.com?api_key=1234',
            json={'data': {'id': '1', 'type': 'documents',
                           'attributes':
                           {'agencyId': 'NOAA'},
                           'job_type': 'documents'}},
            status_code=200
        )
        mock_requests.put('http://work_server:8080/put_results', text='{}')
        client.job_operation()
        assert client.cache.get_jobs_done()['num_documents_done'] == 1
        put_request = mock_requests.request_history[2]
        json_data = json.loads(put_request.json())
        saved_data = json_data['results']['data']
        assert saved_data['attributes'] == {'agencyId': 'NOAA'}
        assert saved_data['id'] == '1'
        assert saved_data['job_type'] == 'documents'
>>>>>>> c945aad8

    assert job_without_plural == 'comment/DOD-0001-0001'

<<<<<<< HEAD
=======
def test_client_performs_job_with_new_url(mock_requests):
    client = Client(MockRedisWithStorage())
    client.api_key = 1234
>>>>>>> c945aad8

def test_can_connect_to_database():
    client = Client(ReadyRedis(), MockJobQueue())

    assert client._can_connect_to_database()


<<<<<<< HEAD
def test_cannot_connect_to_database():
    client = Client(InactiveRedis(), MockJobQueue())
    assert not client._can_connect_to_database()
=======
def test_client_returns_403_error_to_server(mock_requests):
    client = Client(MockRedisWithStorage())
    client.api_key = 1234
>>>>>>> c945aad8


def test_job_queue_is_empty():
    client = Client(ReadyRedis(), MockJobQueue())
    # If no jobs are in the queue we will raise this Exception
    with pytest.raises(NoJobsAvailableException):
        client.job_operation()


def test_get_job_from_job_queue_gets_job():
    client = Client(ReadyRedis(), MockJobQueue())
    client.job_queue = MockJobQueue()
    client.job_queue.add_job({'job': 'This is a job'})
    assert client._get_job_from_job_queue() == {'job': 'This is a job'}

<<<<<<< HEAD
=======
        with pytest.raises(Timeout):
            Client(MockRedisWithStorage()).get_job()
>>>>>>> c945aad8

def test_get_job():
    client = Client(ReadyRedis(), MockJobQueue())
    client.job_queue = MockJobQueue()
    job = {
        'job_id': 1,
        'url': 'https://api.regulations.gov/v4/dockets/type_id',
        'job_type': 'comments',
        'reg_id': 'other_reg_id',
        'agency': 'other_agency'
    }
    client.job_queue.add_job(job)
    assert client._get_job() == job


<<<<<<< HEAD
def test_get_job_is_empty():
    client = Client(ReadyRedis(), MockJobQueue())
    with pytest.raises(NoJobsAvailableException):
        client._get_job()


def test_does_comment_have_attachment_has_attachment():
    client = Client(ReadyRedis(), MockJobQueue())
    comment_json = {'included': [0]}
    assert client._does_comment_have_attachment(comment_json)
=======
        assert Client(MockRedisWithStorage()).perform_job(fake_url) \
            == {"error": "Read Timeout"}


def test_client_returns_400_error_to_server(mock_requests):
    client = Client(MockRedisWithStorage())
    client.api_key = 1234
>>>>>>> c945aad8


def test_does_comment_have_attachment_does_have_attachment():
    client = Client(ReadyRedis(), MockJobQueue())
    comment_json = {'included': []}
    assert not client._does_comment_have_attachment(comment_json)

<<<<<<< HEAD
=======
def test_client_returns_500_error_to_server(mock_requests):
    client = Client(MockRedisWithStorage())
    client.api_key = 1234
>>>>>>> c945aad8

def test_client_hsets_redis_values():
    mock_redis = ReadyRedis()
    client = Client(mock_redis, MockJobQueue())
    mock_redis.set('jobs_in_progress', ['foo', 'var'])
    mock_redis.set('client_jobs', ['foo', 'bar'])
    job = {'job_id': 1,
           'url': 'fake.com'}
    client._set_redis_values(job)
    assert mock_redis.get('jobs_in_progress') == [1, 'fake.com']
    assert mock_redis.get('client_jobs') == [1, '-1']


<<<<<<< HEAD
def test_document_has_file_formats_does_not_have_data():
    client = Client(ReadyRedis(), MockJobQueue())
    json = {}
    assert not client._document_has_file_formats(json)
=======
def test_client_handles_empty_json(mock_requests, path_generator):
    client = Client(MockRedisWithStorage())
    client.api_key = 1234
>>>>>>> c945aad8


def test_document_has_file_formats_does_not_have_attributes():
    client = Client(ReadyRedis(), MockJobQueue())
    json = {'data': {}}
    assert not client._document_has_file_formats(json)


def test_document_has_file_formats_does_not_have_file_formats():
    client = Client(ReadyRedis(), MockJobQueue())
    json = {'data': {'attributes': []}}
    assert not client._document_has_file_formats(json)


def test_document_has_file_formats_ha_required_fields():
    client = Client(ReadyRedis(), MockJobQueue())
    json = {'data': {'attributes': {'fileFormats': {}}}}
    assert client._document_has_file_formats(json)


def test_get_document_htm_returns_link():
    client = Client(ReadyRedis(), MockJobQueue())
    json = {'data': {
                'attributes': {
                    'fileFormats': [{
                        'format': 'htm',
                        'fileUrl': 'fake.com'}]}}}
    assert client._get_document_htm(json) == 'fake.com'


def test_get_document_htm_returns_none():
    client = Client(ReadyRedis(), MockJobQueue())
    json = {'data': {
                'attributes': {
                    'fileFormats': [{
                        'format': 'pdf',
                        'fileUrl': 'fake.pdf'}]}}}
    assert client._get_document_htm(json) is None


def test_get_output_path_error(path_generator):
    results = {'error': 'error'}
    output_path = path_generator.get_path(results)

    assert output_path == "/unknown/unknown.json"


@responses.activate
def test_client_handles_api_timeout():
    mock_redis = ReadyRedis()
    client = Client(mock_redis, MockJobQueue())
    client.api_key = 1234
    client.job_queue.add_job({'job_id': 1,
                              'url': 'http://regulations.gov/job',
                              "job_type": "comments"})
    mock_redis.set('jobs_in_progress', [1, 'http://regulations.gov/job'])

    responses.get("http://regulations.gov/job",
                  body=ReadTimeout("Read Timeout"))

    with pytest.raises(APITimeoutException):
        client.job_operation()

    assert mock_redis.get('invalid_jobs') == [1, 'http://regulations.gov/job']


@responses.activate
def test_handles_nonetype_error(path_generator):
    """
    Test for handling of the NoneType Error caused by null fileformats
    """
<<<<<<< HEAD
    mock_redis = ReadyRedis()
    client = Client(mock_redis, MockJobQueue())
=======
    client = Client(MockRedisWithStorage())
>>>>>>> c945aad8
    client.api_key = 1234
    client.job_queue.add_job({'job_id': 1,
                              'url': 'http://regulations.gov/job',
                              "job_type": "comments"})
    mock_redis.set('jobs_in_progress', [1,
                                        'http://regulations.gov/job'])

    test_json = {
                "data": {
                    "id": "agencyID-001-0002",
                    "type": "comments",
                    "attributes": {
                        "agencyId": "agencyID",
                        "docketId": "agencyID-001"
                    }
                },
                "included": [{
                    "attributes": {
                        "fileFormats": None
                    },
                }]}
    responses.add(responses.GET, 'http://regulations.gov/job',
                  json=test_json, status=200)
    client.job_operation()
    assert mock_redis.get('jobs_in_progress') == [1,
                                                  'http://regulations.gov/job']
    assert mock_redis.get('client_jobs') == [1, '-1']

    attachment_paths = path_generator.get_attachment_json_paths(test_json)
    assert attachment_paths == []


<<<<<<< HEAD
@responses.activate
def test_downloading_htm_send_job(capsys, mocker):
    mocker.patch('mirrclient.saver.Saver.make_path', return_value=None)
    mocker.patch('mirrclient.saver.Saver.save_attachment', return_value=None)
    mock_redis = ReadyRedis()
    client = Client(mock_redis, MockJobQueue())
=======
def test_success_client_logging(capsys, mock_requests):
    client = Client(MockRedisWithStorage())
>>>>>>> c945aad8
    client.api_key = 1234
    client.job_queue.add_job({'job_id': 1,
                              'url': 'http://regulations.gov/documents',
                              "job_type": "documents"})
    mock_redis.set('jobs_in_progress', [1, 'http://regulations.gov/documents'])

    test_json = {'data': {'id': '1', 'type': 'documents',
                                'attributes':
                                {'agencyId': 'USTR',
                                 'docketId': 'USTR-2015-0010',
                                    "fileFormats": [{
                                        "fileUrl":
                                            ("http://downloads.regulations."
                                                "gov/USTR-2015-0010-0001/"
                                             "content.htm"),
                                        "format": "htm",
                                        "size": 9709
                                    }]},
                                'job_type': 'documents'}}
    responses.add(responses.GET, 'http://regulations.gov/documents',
                  json=test_json, status=200)
    responses.add(responses.GET,
                  'http://downloads.regulations.gov/' +
                  'USTR-2015-0010-0001/content.htm',
                  json='\bx17', status=200)
    client.job_operation()
    captured = capsys.readouterr()
    print_data = [
        'Processing job from RabbitMQ.\n',
        'Attempting to get job\n',
        'Job received from job queue\n',
        'Job received: documents for client: -1\n',
        'Regulations.gov link: http://regulations.gov/documents\n',
        'API URL: http://regulations.gov/documents\n',
        'Performing job.\n',
        ('SAVED document HTM '
            '- http://downloads.regulations.gov/USTR-2015-0010-0001/'
            'content.htm to path:  '
            '/USTR/USTR-2015-0010/text-USTR-2015-0010/documents/'
            '1_content.htm\n')
    ]
    assert captured.out == "".join(print_data)


<<<<<<< HEAD
def test_add_attachment_information_to_data():
    data = {}
    path = '/USTR/docket.json'
    filename = "docket.json"
    mock_redis = ReadyRedis()
    client = Client(mock_redis, MockJobQueue())
    data = client._add_attachment_information_to_data(data, path, filename)
    assert data['job_type'] == 'attachments'
    assert data['attachment_path'] == '/data/data/USTR/docket.json'
    assert data['attachment_filename'] == 'docket.json'

=======
def test_failure_job_results(capsys, mock_requests):
    client = Client(MockRedisWithStorage())
    client.api_key = 1234

    with mock_requests:
        mock_requests.get(
            'http://work_server:8080/get_job?client_id=-1',
            json={'job_id': '1',
                  'url': 'http://url.com',
                  'job_type': 'documents',
                  'reg_id': '1',
                  'agency': 'foo'},
            status_code=200
        )
        mock_requests.get(
            'http://url.com?api_key=1234',
            json={"error": 'foobar'},
            status_code=200
        )
        mock_requests.get(
            "https://downloads.regulations.gov",
            json={"error": 'foobar'},
            status_code=200
        )
        mock_requests.put('http://work_server:8080/put_results', text='{}')
        client.job_operation()

        put_request = mock_requests.request_history[2]
        json_data = json.loads(put_request.json())
        assert json_data['results'] == {'error': 'foobar'}
        assert client.cache.get_jobs_done()['num_documents_done'] == 0

        print_data = {
            'Processing job from work server\n'
            'Regulations.gov link: https://www.regulations.gov//url.com\n'
            'API URL: http://url.com\n'
            'Performing job\n'
            'Sending Job 1 to Work Server\n'
            'FAILURE: Error in http://url.com\n'
            'Error: foobar\n'
        }
>>>>>>> c945aad8

# def test_success_client_logging(capsys, mock_requests):
#     client = Client()
#     client.api_key = 1234

#     with mock_requests:
#         mock_requests.get(
#             'http://work_server:8080/get_job?client_id=-1',
#             json={'job_id': '1',
#                   'url': 'https://api.regulations.gov/v4/documents/type_id',
#                   'job_type': 'documents',
#                   'reg_id': '1',
#                   'agency': 'foo'},
#             status_code=200
#         )
#         mock_requests.get(
#             'https://api.regulations.gov/v4/documents/type_id?api_key=1234',
#             json={'data': {'id': '1', 'type': 'documents',
#                            'attributes':
#                          {'agencyId': 'NOAA', 'docketId': 'NOAA-0001-0001'},
#                            'job_type': 'documents'}},
#             status_code=200
#         )
#         mock_requests.put('http://work_server:8080/put_results', text='{}')
#         client.job_operation()
#     captured = capsys.readouterr()
#     print_data = [
#         'Processing job from work server\n',
#      'Regulations.gov link: https://www.regulations.gov/document/type_id\n',
#         'API URL: https://api.regulations.gov/v4/documents/type_id\n',
#         'Performing job\n',
#         'Sending Job 1 to Work Server\n',
#      'SUCCESS: https://api.regulations.gov/v4/documents/type_id complete\n'
#     ]
#     assert captured.out == "".join(print_data)


# def test_failure_job_results(capsys, mock_requests):
#     client = Client()
#     client.api_key = 1234

#     with mock_requests:
#         mock_requests.get(
#             'http://work_server:8080/get_job?client_id=-1',
#             json={'job_id': '1',
#                   'url': 'http://url.com',
#                   'job_type': 'documents',
#                   'reg_id': '1',
#                   'agency': 'foo'},
#             status_code=200
#         )
#         mock_requests.get(
#             'http://url.com?api_key=1234',
#             json={"error": 'foobar'},
#             status_code=200
#         )
#         mock_requests.get(
#             "https://downloads.regulations.gov",
#             json={"error": 'foobar'},
#             status_code=200
#         )
#         mock_requests.put('http://work_server:8080/put_results', text='{}')
#         client.job_operation()

#         print_data = {
#             'Processing job from work server\n'
#             'Regulations.gov link: https://www.regulations.gov//url.com\n'
#             'API URL: http://url.com\n'
#             'Performing job\n'
#             'Sending Job 1 to Work Server\n'
#             'FAILURE: Error in http://url.com\n'
#             'Error: foobar\n'
#         }

#         captured = capsys.readouterr()
#         assert captured.out == "".join(print_data)


# Client Attachments Tests
<<<<<<< HEAD
@responses.activate
def test_client_downloads_attachment_results(mocker, capsys):
    mocker.patch('mirrclient.saver.Saver.make_path', return_value=None)
    mocker.patch('mirrclient.saver.Saver.save_attachment', return_value=None)
    mock_redis = ReadyRedis()
    client = Client(mock_redis, MockJobQueue())
=======
def test_client_downloads_attachment_results(mock_requests):
    client = Client(MockRedisWithStorage())
>>>>>>> c945aad8
    client.api_key = 1234
    client.job_queue.add_job({'job_id': 1,
                              'url': 'http://regulations.gov/comments',
                              "job_type": "comments"})
    mock_redis.set('jobs_in_progress', [1, 'http://regulations.gov/comments'])

    test_json = {
                "data": {
                    "id": "FDA-2016-D-2335-1566",
                    "type": "comments",
                    "attributes": {
                        "agencyId": "FDA",
                        "docketId": "FDA-2016-D-2335"
                    }
                },
                "included": [{
                    "attributes": {
                        "fileFormats": [{
<<<<<<< HEAD
                            "fileUrl": ("http://downloads.regulations."
                                        "gov/FDA-2016-D-2335/"
                                        "attachment_1.pdf")
                        }]
                    }
                }]
=======
                            "fileUrl": "https://fakeurl.gov"
                        }]
                    }
                }]
            },
            status_code=200
        )
        mock_requests.get(
            "https://fakeurl.gov",
            json={"data": 'foobar'},
            status_code=200
        )
        mock_requests.put('http://work_server:8080/put_results', text='{}')

        client.job_operation()
        put_request = mock_requests.request_history[2]
        json_data = json.loads(put_request.json())
        assert json_data['job_id'] == "1"
        assert json_data['job_type'] == "comments"


def test_handles_empty_attachment_list(mock_requests):
    """
    Test that handles empty attachment list from comments json being:
    {
        "relationships" : {
                "attachments" : {
                    "data" : [ ]}
                    }
    }
    """
    client = Client(MockRedisWithStorage())
    client.api_key = 1234

    with mock_requests:
        mock_requests.get(
            'http://work_server:8080/get_job?client_id=-1',
            json={'job_id': '1',
                  'url': 'http://regulations.gov/job',
                  'job_type': 'comments',
                  'reg_id': '1',
                  'agency': 'foo'},
            status_code=200
        )
        mock_requests.get(
            'http://regulations.gov/job?api_key=1234',
            json={
                "data": {
                    "id": "agencyID-001-0002",
                    "type": "comments",
                    "attributes": {
                        "agencyId": "agencyID",
                        "docketId": "agencyID-001"
                    }
                },
                "relationships": {
                    "attachments": {
                        "data": []
                    }
                }
            },
            status_code=200
        )

        mock_requests.put('http://work_server:8080/put_results', text='{}')
        client.job_operation()
        put_request = mock_requests.request_history[2]
        json_data = json.loads(put_request.json())
        results = json_data['results']
        assert json_data['job_type'] == "comments"
        assert client.does_comment_have_attachment(results) is False


def test_success_attachment_logging(capsys, mock_requests):
    client = Client(MockRedisWithStorage())
    client.api_key = 1234

    with mock_requests:
        mock_requests.get(
            'http://work_server:8080/get_job?client_id=-1',
            json={'job_id': '1',
                  'url': 'http://url.com',
                  'job_type': 'comments',
                  'reg_id': '1',
                  'agency': 'foo'},
            status_code=200
        )
        mock_requests.get(
            'http://url.com?api_key=1234',
            json={
                "data": {
                    "id": "agencyID-001-0002",
                    "type": "comments",
                    "attributes": {
                        "agencyId": "agencyID",
                        "docketId": "agencyID-001"
                    }
                },
                "included": [{
                    "attributes": {
                        "fileFormats": [{
                            "fileUrl": "https://downloads.regulations.gov"
                        }]
                    }
                }]
            },
            status_code=200
        )

        mock_requests.get(
            "https://downloads.regulations.gov",
            json={"data": 'foobar'},
            status_code=200
        )
        mock_requests.put('http://work_server:8080/put_results', text='{}')
        client.job_operation()

        assert client.cache.get_jobs_done()['num_comments_done'] == 1
        assert client.cache.get_jobs_done()['num_attachments_done'] == 1

        print_data = {
            'Processing job from work server\n'
            'Regulations.gov link: https://www.regulations.gov//url.com\n'
            'API URL: http://url.com\n'
            'Performing job\n'
            'Sending Job 1 to Work Server\n'
            'Found 1 attachment(s) for Comment - agencyID-001-0002\n'
            'Downloaded 1/1 attachment(s) for Comment - agencyID-001-0002\n'
            'SUCCESS: http://url.com complete\n'
        }

        captured = capsys.readouterr()
        assert captured.out == "".join(print_data)


def test_success_no_attachment_logging(capsys, mock_requests):
    client = Client(MockRedisWithStorage())
    client.api_key = 1234

    with mock_requests:
        mock_requests.get(
            'http://work_server:8080/get_job?client_id=-1',
            json={'job_id': '1',
                  'url': 'http://url.com',
                  'job_type': 'attachments',
                  'reg_id': '1',
                  'agency': 'foo'},
            status_code=200
        )
        mock_requests.get(
            'http://url.com?api_key=1234',
            json={"data": []},
            status_code=200
        )

        mock_requests.put('http://work_server:8080/put_results', text='{}')
        client.job_operation()

        print_data = {
            'Processing job from work server\n'
            'Regulations.gov link: https://www.regulations.gov//url.com\n'
            'API URL: http://url.com\n'
            'Performing job\n'
            'Sending Job 1 to Work Server\n'
            'SUCCESS: http://url.com complete\n'
        }

        captured = capsys.readouterr()
        assert captured.out == "".join(print_data)


def test_failure_attachment_job_results(capsys, mock_requests):
    client = Client(MockRedisWithStorage())
    client.api_key = 1234

    with mock_requests:
        mock_requests.get(
            'http://work_server:8080/get_job?client_id=-1',
            json={'job_id': '1',
                  'url': 'http://url.com',
                  'job_type': 'comments',
                  'reg_id': '1',
                  'agency': 'foo'},
            status_code=200
        )
        mock_requests.get(
            'http://url.com?api_key=1234',
            json={
                "data": {
                    "id": "agencyID-001-0002",
                    "type": "comments",
                    "attributes": {
                        "agencyId": "agencyID",
                        "docketId": "agencyID-001"
                    }
                },
                "included": [{
                    "attributes": {
                        "fileFormats": [{
                            "fileUrl": "https://downloads.regulations.gov"
                        }]
                    }
                }]
            },
            status_code=200
        )

        mock_requests.get(
            "https://downloads.regulations.gov",
            json={"data": 'foobar'},
            status_code=200
        )
        mock_requests.put('http://work_server:8080/put_results', text='{}')
        client.job_operation()

        print_data = {
            'Processing job from work server\n'
            'Regulations.gov link: https://www.regulations.gov//url.com\n'
            'API URL: http://url.com\n'
            'Performing job\n'
            'Sending Job 1 to Work Server\n'
            'Found 1 attachment(s) for Comment - agencyID-001-0002\n'
            'Downloaded 1/1 attachment(s) for Comment - agencyID-001-0002\n'
            'SUCCESS: http://url.com complete\n'
        }

        captured = capsys.readouterr()
        assert captured.out == "".join(print_data)


def test_two_attachments_in_comment(mock_requests):
    client = Client(MockRedisWithStorage())
    client.api_key = 1234

    with mock_requests:
        mock_requests.get(
            'http://work_server:8080/get_job?client_id=-1',
            json={'job_id': '1',
                  'url': 'http://url.com',
                  'job_type': 'comments',
                  'reg_id': '1',
                  'agency': 'foo'},
            status_code=200
        )
        mock_requests.get(
            'http://url.com?api_key=1234',
            json={
                "data": {
                    "id": "agencyID-001-0002",
                    "type": "comments",
                    "attributes": {
                        "agencyId": "agencyID",
                        "docketId": "agencyID-001"
                    }
                },
                "included": [{
                    "attributes": {
                        "fileFormats": [{
                            "fileUrl": "https://downloads.regulations.gov/1"
                        }, {
                            "fileUrl": "https://downloads.regulations.gov/2"
                        }]
                    }
                }]
            },
            status_code=200
        )

        mock_requests.get(
            "https://downloads.regulations.gov",
            json={"data": 'foobar'},
            status_code=200
        )
        mock_requests.put('http://work_server:8080/put_results', text='{}')
        client.job_operation()

        assert client.cache.get_jobs_done()['num_comments_done'] == 1
        assert client.cache.get_jobs_done()['num_attachments_done'] == 2


def test_add_attachment_information_to_data():
    data = {}
    path = '/USTR/docket.json'
    filename = "docket.json"
    client = Client(MockRedisWithStorage())
    data = client.add_attachment_information_to_data(data, path, filename)
    assert data['job_type'] == 'attachments'
    assert data['attachment_path'] == '/data/data/USTR/docket.json'
    assert data['attachment_filename'] == 'docket.json'


def test_download_htm(capsys, mocker, mock_requests):
    mocker.patch('mirrclient.saver.Saver.make_path', return_value=None)
    mocker.patch('mirrclient.saver.Saver.save_attachment', return_value=None)

    client = Client(MockRedisWithStorage())

    pdf = "https://downloads.regulations.gov/USTR/content.pdf"
    htm = "https://downloads.regulations.gov/USTR/content.htm"
    htm_json = {
            "data": {
                "attributes": {
                    "fileFormats": [{
                        "fileUrl": pdf,
                        "format": "pdf",
                        "size": 182010
                        }, {
                        "fileUrl": htm,
                        "format": "htm",
                        "size": 9709
                        }
                    ]
                }
>>>>>>> c945aad8
            }
    responses.add(responses.GET, 'http://regulations.gov/comments',
                  json=test_json, status=200)
    responses.add(responses.GET,
                  ('http://downloads.regulations.gov/\
                   FDA-2016-D-2335/attachment_1.pdf'),
                  json='\bx17', status=200)

<<<<<<< HEAD
    client.job_operation()
=======
def test_downloading_htm_send_job(capsys, mock_requests, mocker):
    mocker.patch('mirrclient.saver.Saver.make_path', return_value=None)
    mocker.patch('mirrclient.saver.Saver.save_attachment', return_value=None)
    client = Client(MockRedisWithStorage())
    client.api_key = 1234
>>>>>>> c945aad8

    captured = capsys.readouterr()
    print_data = [
        'Processing job from RabbitMQ.\n',
        'Attempting to get job\n',
        'Job received from job queue\n',
        'Job received: comments for client: -1\n',
        'Regulations.gov link: http://regulations.gov/comments\n',
        'API URL: http://regulations.gov/comments\n',
        'Performing job.\n',
        'Found 1 attachment(s) for Comment - FDA-2016-D-2335-1566\n',
        'Downloaded 1/1 attachment(s) for Comment - FDA-2016-D-2335-1566\n'
    ]
    assert captured.out == "".join(print_data)


<<<<<<< HEAD
# def test_handles_empty_attachment_list(mock_requests):
#     """
#     Test that handles empty attachment list from comments json being:
#     {
#         "relationships" : {
#                 "attachments" : {
#                     "data" : [ ]}
#                     }
#     }
#     """
#     client = Client()
#     client.api_key = 1234

#     with mock_requests:
#         mock_requests.get(
#             'http://work_server:8080/get_job?client_id=-1',
#             json={'job_id': '1',
#                   'url': 'http://regulations.gov/job',
#                   'job_type': 'comments',
#                   'reg_id': '1',
#                   'agency': 'foo'},
#             status_code=200
#         )
#         mock_requests.get(
#             'http://regulations.gov/job?api_key=1234',
#             json={
#                 "data": {
#                     "id": "agencyID-001-0002",
#                     "type": "comments",
#                     "attributes": {
#                         "agencyId": "agencyID",
#                         "docketId": "agencyID-001"
#                     }
#                 },
#                 "relationships": {
#                     "attachments": {
#                         "data": []
#                     }
#                 }
#             },
#             status_code=200
#         )

#         mock_requests.put('http://work_server:8080/put_results', text='{}')
#         client.job_operation()
#         put_request = mock_requests.request_history[2]
#         json_data = json.loads(put_request.json())
#         results = json_data['results']
#         assert json_data['job_type'] == "comments"
#         assert client.does_comment_have_attachment(results) is False


# def test_success_attachment_logging(capsys, mock_requests):
#     client = Client()
#     client.api_key = 1234

#     with mock_requests:
#         mock_requests.get(
#             'http://work_server:8080/get_job?client_id=-1',
#             json={'job_id': '1',
#                   'url': 'http://url.com',
#                   'job_type': 'comments',
#                   'reg_id': '1',
#                   'agency': 'foo'},
#             status_code=200
#         )
#         mock_requests.get(
#             'http://url.com?api_key=1234',
#             json={
#                 "data": {
#                     "id": "agencyID-001-0002",
#                     "type": "comments",
#                     "attributes": {
#                         "agencyId": "agencyID",
#                         "docketId": "agencyID-001"
#                     }
#                 },
#                 "included": [{
#                     "attributes": {
#                         "fileFormats": [{
#                             "fileUrl": "https://downloads.regulations.gov"
#                         }]
#                     }
#                 }]
#             },
#             status_code=200
#         )

#         mock_requests.get(
#             "https://downloads.regulations.gov",
#             json={"data": 'foobar'},
#             status_code=200
#         )
#         mock_requests.put('http://work_server:8080/put_results', text='{}')
#         client.job_operation()

#         print_data = {
#             'Processing job from work server\n'
#             'Regulations.gov link: https://www.regulations.gov//url.com\n'
#             'API URL: http://url.com\n'
#             'Performing job\n'
#             'Sending Job 1 to Work Server\n'
#             'Found 1 attachment(s) for Comment - agencyID-001-0002\n'
#             'Downloaded 1/1 attachment(s) for Comment - agencyID-001-0002\n'
#             'SUCCESS: http://url.com complete\n'
#         }

#         captured = capsys.readouterr()
#         assert captured.out == "".join(print_data)


# def test_success_no_attachment_logging(capsys, mock_requests):
#     client = Client()
#     client.api_key = 1234

#     with mock_requests:
#         mock_requests.get(
#             'http://work_server:8080/get_job?client_id=-1',
#             json={'job_id': '1',
#                   'url': 'http://url.com',
#                   'job_type': 'attachments',
#                   'reg_id': '1',
#                   'agency': 'foo'},
#             status_code=200
#         )
#         mock_requests.get(
#             'http://url.com?api_key=1234',
#             json={"data": []},
#             status_code=200
#         )

#         mock_requests.put('http://work_server:8080/put_results', text='{}')
#         client.job_operation()

#         print_data = {
#             'Processing job from work server\n'
#             'Regulations.gov link: https://www.regulations.gov//url.com\n'
#             'API URL: http://url.com\n'
#             'Performing job\n'
#             'Sending Job 1 to Work Server\n'
#             'SUCCESS: http://url.com complete\n'
#         }

#         captured = capsys.readouterr()
#         assert captured.out == "".join(print_data)


# def test_failure_attachment_job_results(capsys, mock_requests):
#     client = Client()
#     client.api_key = 1234

#     with mock_requests:
#         mock_requests.get(
#             'http://work_server:8080/get_job?client_id=-1',
#             json={'job_id': '1',
#                   'url': 'http://url.com',
#                   'job_type': 'comments',
#                   'reg_id': '1',
#                   'agency': 'foo'},
#             status_code=200
#         )
#         mock_requests.get(
#             'http://url.com?api_key=1234',
#             json={
#                 "data": {
#                     "id": "agencyID-001-0002",
#                     "type": "comments",
#                     "attributes": {
#                         "agencyId": "agencyID",
#                         "docketId": "agencyID-001"
#                     }
#                 },
#                 "included": [{
#                     "attributes": {
#                         "fileFormats": [{
#                             "fileUrl": "https://downloads.regulations.gov"
#                         }]
#                     }
#                 }]
#             },
#             status_code=200
#         )

#         mock_requests.get(
#             "https://downloads.regulations.gov",
#             json={"data": 'foobar'},
#             status_code=200
#         )
#         mock_requests.put('http://work_server:8080/put_results', text='{}')
#         client.job_operation()

#         print_data = {
#             'Processing job from work server\n'
#             'Regulations.gov link: https://www.regulations.gov//url.com\n'
#             'API URL: http://url.com\n'
#             'Performing job\n'
#             'Sending Job 1 to Work Server\n'
#             'Found 1 attachment(s) for Comment - agencyID-001-0002\n'
#             'Downloaded 1/1 attachment(s) for Comment - agencyID-001-0002\n'
#             'SUCCESS: http://url.com complete\n'
#         }

#         captured = capsys.readouterr()
#         assert captured.out == "".join(print_data)


# def test_download_htm(capsys, mocker, mock_requests):
#     mocker.patch('mirrclient.saver.Saver.make_path', return_value=None)
#     mocker.patch('mirrclient.saver.Saver.save_attachment', return_value=None)

#     client = Client()

#     pdf = "https://downloads.regulations.gov/USTR/content.pdf"
#     htm = "https://downloads.regulations.gov/USTR/content.htm"
#     htm_json = {
#             "data": {
#                 "attributes": {
#                     "fileFormats": [{
#                         "fileUrl": pdf,
#                         "format": "pdf",
#                         "size": 182010
#                         }, {
#                         "fileUrl": htm,
#                         "format": "htm",
#                         "size": 9709
#                         }
#                     ]
#                 }
#             }
#         }

#     with mock_requests:
#         mock_requests.get(
#             htm,
#             json={"data": 'foobar'},
#             status_code=200
#         )

#         client.download_htm(htm_json)
#         captured = capsys.readouterr().out
#         assert f"SAVED document HTM - {htm} to path:" in captured
=======
def test_downloading_docket(mock_requests):
    client = Client(MockRedisWithStorage())
    client.api_key = 1234

    with mock_requests:
        mock_requests.get(
            'http://work_server:8080/get_job?client_id=-1',
            json={'job_id': '1',
                  'url': 'http://regulations.gov/job',
                  'job_type': 'dockets',
                  'reg_id': '1',
                  'agency': 'foo'},
            status_code=200
        )
        mock_requests.get(
            'http://regulations.gov/job?api_key=1234',
            json={
                "data": {
                    "id": "agencyID-001-0002",
                    "type": "dockets"
                },
            },
            status_code=200
        )

        mock_requests.put('http://work_server:8080/put_results', text='{}')
        client.job_operation()
        assert client.cache.get_jobs_done()['num_dockets_done'] == 1
        put_request = mock_requests.request_history[2]
        json_data = json.loads(put_request.json())
        assert json_data['job_type'] == "dockets"
        results = json_data['results']['data']
        assert results['type'] == 'dockets'


def test_download_no_htm_send_job(capsys, mock_requests, mocker):
    mocker.patch('mirrclient.saver.Saver.make_path', return_value=None)
    mocker.patch('mirrclient.saver.Saver.save_attachment', return_value=None)
    client = Client(MockRedisWithStorage())
    client.api_key = 1234

    with mock_requests:
        mock_requests.get(
            'http://work_server:8080/get_job?client_id=-1',
            json={'job_id': '1',
                  'url': 'https://api.regulations.gov/v4/documents/type_id',
                  'job_type': 'documents',
                  'reg_id': '1',
                  'agency': 'foo'},
            status_code=200
        )
        mock_requests.get(
            'https://api.regulations.gov/v4/documents/type_id?api_key=1234',
            json={'data': {'id': '1', 'type': 'documents',
                           'attributes':
                           {'agencyId': 'NOAA', 'docketId': 'NOAA-0001-0001',
                            "fileFormats": None},
                           'job_type': 'documents'}},
            status_code=200
        )
        mock_requests.put('http://work_server:8080/put_results', text='{}')
        mock_requests.get('https://downloads.regulations.gov/'
                          'USTR-2015-0010-0001/content.htm')
        client.job_operation()
    captured = capsys.readouterr()
    print_data = [
        'Processing job from work server\n',
        'Regulations.gov link: https://www.regulations.gov/document/type_id\n',
        'API URL: https://api.regulations.gov/v4/documents/type_id\n',
        'Performing job\n',
        'Sending Job 1 to Work Server\n',
        'SUCCESS: https://api.regulations.gov/v4/documents/type_id complete\n'
    ]
    assert captured.out == "".join(print_data)
>>>>>>> c945aad8
<|MERGE_RESOLUTION|>--- conflicted
+++ resolved
@@ -2,22 +2,16 @@
 import os
 import responses
 from mirrcore.path_generator import PathGenerator
+from pytest import fixture
 import pytest
-from pytest import fixture
 import requests_mock
 from mirrclient.client import Client
 from mirrclient.client import is_environment_variables_present
-<<<<<<< HEAD
 from mirrclient.exceptions import NoJobsAvailableException
 from mirrclient.exceptions import APITimeoutException
-from mirrmock.mock_redis import ReadyRedis, InactiveRedis
+from mirrmock.mock_redis import ReadyRedis, InactiveRedis, MockRedisWithStorage
 from mirrmock.mock_job_queue import MockJobQueue
 from requests.exceptions import ReadTimeout
-
-=======
-from requests.exceptions import Timeout, ReadTimeout
-from mirrmock.mock_redis import MockRedisWithStorage
->>>>>>> c945aad8
 
 BASE_URL = 'http://work_server:8080'
 
@@ -90,7 +84,6 @@
     assert is_environment_variables_present() is False
 
 
-<<<<<<< HEAD
 def test_set_missing_job_key_defaults():
     client = Client(ReadyRedis(), MockJobQueue())
     job = {
@@ -113,40 +106,16 @@
     client = Client(ReadyRedis(), MockJobQueue())
     job = {'url': 'regulations.gov/comments/DOD-0001-0001'}
     job_without_plural = client._remove_plural_from_job_type(job)
-=======
-def test_client_gets_job(mock_requests):
-    client = Client(MockRedisWithStorage())
-    link = 'https://api.regulations.gov/v4/type/type_id'
-    with mock_requests:
-        mock_requests.get(
-            'http://work_server:8080/get_job?client_id=-1',
-            json={'job_id': '1', 'url': link, 'job_type': 'attachments',
-                  'reg_id': '1', 'agency': 'foo'},
-            status_code=200
-        )
-        job_info = client.get_job()
-        assert {'job_id': '1',
-                'url': link,
-                'job_type': 'attachments',
-                'reg_id': '1',
-                'agency': 'foo'} == job_info
-
-
-def test_client_throws_exception_when_no_jobs(mock_requests):
-    client = Client(MockRedisWithStorage())
-    with mock_requests:
-        mock_requests.get(
-            'http://work_server:8080/get_job?client_id=-1',
-            json={'error': 'No jobs available'},
-            status_code=403
-        )
-
-        with raises(NoJobsAvailableException):
-            client.get_job()
+    assert job_without_plural == 'comment/DOD-0001-0001'
+
+
+def test_can_connect_to_database():
+    client = Client(ReadyRedis(), MockJobQueue())
+    assert client._can_connect_to_database()
 
 
 def test_api_call_has_api_key(mock_requests):
-    client = Client(MockRedisWithStorage())
+    client = Client(MockRedisWithStorage(), MockJobQueue())
     client.api_key = 'KEY12345'
     with mock_requests:
         mock_requests.get(
@@ -154,73 +123,16 @@
             json={'data': {'foo': 'bar'}},
             status_code=200
         )
-        client.perform_job('http://regulations.gov/job')
-
-        assert '?api_key=KEY12345' in mock_requests.request_history[0].url
-
-
-def test_client_performs_job(mock_requests):
-    client = Client(MockRedisWithStorage())
-    client.api_key = 1234
-
-    with mock_requests:
-        mock_requests.get(
-            'http://work_server:8080/get_job?client_id=-1',
-            json={'job_id': '1',
-                  'url': 'http://url.com',
-                  'job_type': 'documents',
-                  'reg_id': '1',
-                  'agency': 'foo'},
-            status_code=200
-        )
-        mock_requests.get(
-            'http://url.com?api_key=1234',
-            json={'data': {'id': '1', 'type': 'documents',
-                           'attributes':
-                           {'agencyId': 'NOAA'},
-                           'job_type': 'documents'}},
-            status_code=200
-        )
-        mock_requests.put('http://work_server:8080/put_results', text='{}')
-        client.job_operation()
-        assert client.cache.get_jobs_done()['num_documents_done'] == 1
-        put_request = mock_requests.request_history[2]
-        json_data = json.loads(put_request.json())
-        saved_data = json_data['results']['data']
-        assert saved_data['attributes'] == {'agencyId': 'NOAA'}
-        assert saved_data['id'] == '1'
-        assert saved_data['job_type'] == 'documents'
->>>>>>> c945aad8
-
-    assert job_without_plural == 'comment/DOD-0001-0001'
-
-<<<<<<< HEAD
-=======
-def test_client_performs_job_with_new_url(mock_requests):
-    client = Client(MockRedisWithStorage())
-    client.api_key = 1234
->>>>>>> c945aad8
-
-def test_can_connect_to_database():
-    client = Client(ReadyRedis(), MockJobQueue())
-
-    assert client._can_connect_to_database()
-
-
-<<<<<<< HEAD
+        client._perform_job('http://regulations.gov/job')
+
+
 def test_cannot_connect_to_database():
     client = Client(InactiveRedis(), MockJobQueue())
     assert not client._can_connect_to_database()
-=======
-def test_client_returns_403_error_to_server(mock_requests):
-    client = Client(MockRedisWithStorage())
-    client.api_key = 1234
->>>>>>> c945aad8
 
 
 def test_job_queue_is_empty():
     client = Client(ReadyRedis(), MockJobQueue())
-    # If no jobs are in the queue we will raise this Exception
     with pytest.raises(NoJobsAvailableException):
         client.job_operation()
 
@@ -231,11 +143,6 @@
     client.job_queue.add_job({'job': 'This is a job'})
     assert client._get_job_from_job_queue() == {'job': 'This is a job'}
 
-<<<<<<< HEAD
-=======
-        with pytest.raises(Timeout):
-            Client(MockRedisWithStorage()).get_job()
->>>>>>> c945aad8
 
 def test_get_job():
     client = Client(ReadyRedis(), MockJobQueue())
@@ -251,7 +158,6 @@
     assert client._get_job() == job
 
 
-<<<<<<< HEAD
 def test_get_job_is_empty():
     client = Client(ReadyRedis(), MockJobQueue())
     with pytest.raises(NoJobsAvailableException):
@@ -262,15 +168,6 @@
     client = Client(ReadyRedis(), MockJobQueue())
     comment_json = {'included': [0]}
     assert client._does_comment_have_attachment(comment_json)
-=======
-        assert Client(MockRedisWithStorage()).perform_job(fake_url) \
-            == {"error": "Read Timeout"}
-
-
-def test_client_returns_400_error_to_server(mock_requests):
-    client = Client(MockRedisWithStorage())
-    client.api_key = 1234
->>>>>>> c945aad8
 
 
 def test_does_comment_have_attachment_does_have_attachment():
@@ -278,12 +175,6 @@
     comment_json = {'included': []}
     assert not client._does_comment_have_attachment(comment_json)
 
-<<<<<<< HEAD
-=======
-def test_client_returns_500_error_to_server(mock_requests):
-    client = Client(MockRedisWithStorage())
-    client.api_key = 1234
->>>>>>> c945aad8
 
 def test_client_hsets_redis_values():
     mock_redis = ReadyRedis()
@@ -297,16 +188,10 @@
     assert mock_redis.get('client_jobs') == [1, '-1']
 
 
-<<<<<<< HEAD
 def test_document_has_file_formats_does_not_have_data():
     client = Client(ReadyRedis(), MockJobQueue())
     json = {}
     assert not client._document_has_file_formats(json)
-=======
-def test_client_handles_empty_json(mock_requests, path_generator):
-    client = Client(MockRedisWithStorage())
-    client.api_key = 1234
->>>>>>> c945aad8
 
 
 def test_document_has_file_formats_does_not_have_attributes():
@@ -315,13 +200,25 @@
     assert not client._document_has_file_formats(json)
 
 
+def test_perform_job_times_out(mock_requests):
+    with mock_requests:
+        fake_url = 'http://regulations.gov/fake/api/call'
+        mock_requests.get(
+            fake_url,
+            exc=ReadTimeout)
+
+        with pytest.raises(APITimeoutException):
+            client = Client(MockRedisWithStorage(), MockJobQueue())
+            client._perform_job(fake_url)
+
+
 def test_document_has_file_formats_does_not_have_file_formats():
     client = Client(ReadyRedis(), MockJobQueue())
     json = {'data': {'attributes': []}}
     assert not client._document_has_file_formats(json)
 
 
-def test_document_has_file_formats_ha_required_fields():
+def test_document_has_file_formats_has_required_fields():
     client = Client(ReadyRedis(), MockJobQueue())
     json = {'data': {'attributes': {'fileFormats': {}}}}
     assert client._document_has_file_formats(json)
@@ -345,13 +242,6 @@
                         'format': 'pdf',
                         'fileUrl': 'fake.pdf'}]}}}
     assert client._get_document_htm(json) is None
-
-
-def test_get_output_path_error(path_generator):
-    results = {'error': 'error'}
-    output_path = path_generator.get_path(results)
-
-    assert output_path == "/unknown/unknown.json"
 
 
 @responses.activate
@@ -378,12 +268,8 @@
     """
     Test for handling of the NoneType Error caused by null fileformats
     """
-<<<<<<< HEAD
     mock_redis = ReadyRedis()
     client = Client(mock_redis, MockJobQueue())
-=======
-    client = Client(MockRedisWithStorage())
->>>>>>> c945aad8
     client.api_key = 1234
     client.job_queue.add_job({'job_id': 1,
                               'url': 'http://regulations.gov/job',
@@ -416,17 +302,12 @@
     assert attachment_paths == []
 
 
-<<<<<<< HEAD
 @responses.activate
 def test_downloading_htm_send_job(capsys, mocker):
     mocker.patch('mirrclient.saver.Saver.make_path', return_value=None)
     mocker.patch('mirrclient.saver.Saver.save_attachment', return_value=None)
     mock_redis = ReadyRedis()
     client = Client(mock_redis, MockJobQueue())
-=======
-def test_success_client_logging(capsys, mock_requests):
-    client = Client(MockRedisWithStorage())
->>>>>>> c945aad8
     client.api_key = 1234
     client.job_queue.add_job({'job_id': 1,
                               'url': 'http://regulations.gov/documents',
@@ -462,6 +343,7 @@
         'Regulations.gov link: http://regulations.gov/documents\n',
         'API URL: http://regulations.gov/documents\n',
         'Performing job.\n',
+        'Downloading Job 1\n',
         ('SAVED document HTM '
             '- http://downloads.regulations.gov/USTR-2015-0010-0001/'
             'content.htm to path:  '
@@ -471,7 +353,6 @@
     assert captured.out == "".join(print_data)
 
 
-<<<<<<< HEAD
 def test_add_attachment_information_to_data():
     data = {}
     path = '/USTR/docket.json'
@@ -483,139 +364,14 @@
     assert data['attachment_path'] == '/data/data/USTR/docket.json'
     assert data['attachment_filename'] == 'docket.json'
 
-=======
-def test_failure_job_results(capsys, mock_requests):
-    client = Client(MockRedisWithStorage())
-    client.api_key = 1234
-
-    with mock_requests:
-        mock_requests.get(
-            'http://work_server:8080/get_job?client_id=-1',
-            json={'job_id': '1',
-                  'url': 'http://url.com',
-                  'job_type': 'documents',
-                  'reg_id': '1',
-                  'agency': 'foo'},
-            status_code=200
-        )
-        mock_requests.get(
-            'http://url.com?api_key=1234',
-            json={"error": 'foobar'},
-            status_code=200
-        )
-        mock_requests.get(
-            "https://downloads.regulations.gov",
-            json={"error": 'foobar'},
-            status_code=200
-        )
-        mock_requests.put('http://work_server:8080/put_results', text='{}')
-        client.job_operation()
-
-        put_request = mock_requests.request_history[2]
-        json_data = json.loads(put_request.json())
-        assert json_data['results'] == {'error': 'foobar'}
-        assert client.cache.get_jobs_done()['num_documents_done'] == 0
-
-        print_data = {
-            'Processing job from work server\n'
-            'Regulations.gov link: https://www.regulations.gov//url.com\n'
-            'API URL: http://url.com\n'
-            'Performing job\n'
-            'Sending Job 1 to Work Server\n'
-            'FAILURE: Error in http://url.com\n'
-            'Error: foobar\n'
-        }
->>>>>>> c945aad8
-
-# def test_success_client_logging(capsys, mock_requests):
-#     client = Client()
-#     client.api_key = 1234
-
-#     with mock_requests:
-#         mock_requests.get(
-#             'http://work_server:8080/get_job?client_id=-1',
-#             json={'job_id': '1',
-#                   'url': 'https://api.regulations.gov/v4/documents/type_id',
-#                   'job_type': 'documents',
-#                   'reg_id': '1',
-#                   'agency': 'foo'},
-#             status_code=200
-#         )
-#         mock_requests.get(
-#             'https://api.regulations.gov/v4/documents/type_id?api_key=1234',
-#             json={'data': {'id': '1', 'type': 'documents',
-#                            'attributes':
-#                          {'agencyId': 'NOAA', 'docketId': 'NOAA-0001-0001'},
-#                            'job_type': 'documents'}},
-#             status_code=200
-#         )
-#         mock_requests.put('http://work_server:8080/put_results', text='{}')
-#         client.job_operation()
-#     captured = capsys.readouterr()
-#     print_data = [
-#         'Processing job from work server\n',
-#      'Regulations.gov link: https://www.regulations.gov/document/type_id\n',
-#         'API URL: https://api.regulations.gov/v4/documents/type_id\n',
-#         'Performing job\n',
-#         'Sending Job 1 to Work Server\n',
-#      'SUCCESS: https://api.regulations.gov/v4/documents/type_id complete\n'
-#     ]
-#     assert captured.out == "".join(print_data)
-
-
-# def test_failure_job_results(capsys, mock_requests):
-#     client = Client()
-#     client.api_key = 1234
-
-#     with mock_requests:
-#         mock_requests.get(
-#             'http://work_server:8080/get_job?client_id=-1',
-#             json={'job_id': '1',
-#                   'url': 'http://url.com',
-#                   'job_type': 'documents',
-#                   'reg_id': '1',
-#                   'agency': 'foo'},
-#             status_code=200
-#         )
-#         mock_requests.get(
-#             'http://url.com?api_key=1234',
-#             json={"error": 'foobar'},
-#             status_code=200
-#         )
-#         mock_requests.get(
-#             "https://downloads.regulations.gov",
-#             json={"error": 'foobar'},
-#             status_code=200
-#         )
-#         mock_requests.put('http://work_server:8080/put_results', text='{}')
-#         client.job_operation()
-
-#         print_data = {
-#             'Processing job from work server\n'
-#             'Regulations.gov link: https://www.regulations.gov//url.com\n'
-#             'API URL: http://url.com\n'
-#             'Performing job\n'
-#             'Sending Job 1 to Work Server\n'
-#             'FAILURE: Error in http://url.com\n'
-#             'Error: foobar\n'
-#         }
-
-#         captured = capsys.readouterr()
-#         assert captured.out == "".join(print_data)
-
 
 # Client Attachments Tests
-<<<<<<< HEAD
 @responses.activate
 def test_client_downloads_attachment_results(mocker, capsys):
     mocker.patch('mirrclient.saver.Saver.make_path', return_value=None)
     mocker.patch('mirrclient.saver.Saver.save_attachment', return_value=None)
     mock_redis = ReadyRedis()
     client = Client(mock_redis, MockJobQueue())
-=======
-def test_client_downloads_attachment_results(mock_requests):
-    client = Client(MockRedisWithStorage())
->>>>>>> c945aad8
     client.api_key = 1234
     client.job_queue.add_job({'job_id': 1,
                               'url': 'http://regulations.gov/comments',
@@ -634,346 +390,20 @@
                 "included": [{
                     "attributes": {
                         "fileFormats": [{
-<<<<<<< HEAD
                             "fileUrl": ("http://downloads.regulations."
                                         "gov/FDA-2016-D-2335/"
                                         "attachment_1.pdf")
                         }]
                     }
                 }]
-=======
-                            "fileUrl": "https://fakeurl.gov"
-                        }]
-                    }
-                }]
-            },
-            status_code=200
-        )
-        mock_requests.get(
-            "https://fakeurl.gov",
-            json={"data": 'foobar'},
-            status_code=200
-        )
-        mock_requests.put('http://work_server:8080/put_results', text='{}')
-
-        client.job_operation()
-        put_request = mock_requests.request_history[2]
-        json_data = json.loads(put_request.json())
-        assert json_data['job_id'] == "1"
-        assert json_data['job_type'] == "comments"
-
-
-def test_handles_empty_attachment_list(mock_requests):
-    """
-    Test that handles empty attachment list from comments json being:
-    {
-        "relationships" : {
-                "attachments" : {
-                    "data" : [ ]}
-                    }
     }
-    """
-    client = Client(MockRedisWithStorage())
-    client.api_key = 1234
-
-    with mock_requests:
-        mock_requests.get(
-            'http://work_server:8080/get_job?client_id=-1',
-            json={'job_id': '1',
-                  'url': 'http://regulations.gov/job',
-                  'job_type': 'comments',
-                  'reg_id': '1',
-                  'agency': 'foo'},
-            status_code=200
-        )
-        mock_requests.get(
-            'http://regulations.gov/job?api_key=1234',
-            json={
-                "data": {
-                    "id": "agencyID-001-0002",
-                    "type": "comments",
-                    "attributes": {
-                        "agencyId": "agencyID",
-                        "docketId": "agencyID-001"
-                    }
-                },
-                "relationships": {
-                    "attachments": {
-                        "data": []
-                    }
-                }
-            },
-            status_code=200
-        )
-
-        mock_requests.put('http://work_server:8080/put_results', text='{}')
-        client.job_operation()
-        put_request = mock_requests.request_history[2]
-        json_data = json.loads(put_request.json())
-        results = json_data['results']
-        assert json_data['job_type'] == "comments"
-        assert client.does_comment_have_attachment(results) is False
-
-
-def test_success_attachment_logging(capsys, mock_requests):
-    client = Client(MockRedisWithStorage())
-    client.api_key = 1234
-
-    with mock_requests:
-        mock_requests.get(
-            'http://work_server:8080/get_job?client_id=-1',
-            json={'job_id': '1',
-                  'url': 'http://url.com',
-                  'job_type': 'comments',
-                  'reg_id': '1',
-                  'agency': 'foo'},
-            status_code=200
-        )
-        mock_requests.get(
-            'http://url.com?api_key=1234',
-            json={
-                "data": {
-                    "id": "agencyID-001-0002",
-                    "type": "comments",
-                    "attributes": {
-                        "agencyId": "agencyID",
-                        "docketId": "agencyID-001"
-                    }
-                },
-                "included": [{
-                    "attributes": {
-                        "fileFormats": [{
-                            "fileUrl": "https://downloads.regulations.gov"
-                        }]
-                    }
-                }]
-            },
-            status_code=200
-        )
-
-        mock_requests.get(
-            "https://downloads.regulations.gov",
-            json={"data": 'foobar'},
-            status_code=200
-        )
-        mock_requests.put('http://work_server:8080/put_results', text='{}')
-        client.job_operation()
-
-        assert client.cache.get_jobs_done()['num_comments_done'] == 1
-        assert client.cache.get_jobs_done()['num_attachments_done'] == 1
-
-        print_data = {
-            'Processing job from work server\n'
-            'Regulations.gov link: https://www.regulations.gov//url.com\n'
-            'API URL: http://url.com\n'
-            'Performing job\n'
-            'Sending Job 1 to Work Server\n'
-            'Found 1 attachment(s) for Comment - agencyID-001-0002\n'
-            'Downloaded 1/1 attachment(s) for Comment - agencyID-001-0002\n'
-            'SUCCESS: http://url.com complete\n'
-        }
-
-        captured = capsys.readouterr()
-        assert captured.out == "".join(print_data)
-
-
-def test_success_no_attachment_logging(capsys, mock_requests):
-    client = Client(MockRedisWithStorage())
-    client.api_key = 1234
-
-    with mock_requests:
-        mock_requests.get(
-            'http://work_server:8080/get_job?client_id=-1',
-            json={'job_id': '1',
-                  'url': 'http://url.com',
-                  'job_type': 'attachments',
-                  'reg_id': '1',
-                  'agency': 'foo'},
-            status_code=200
-        )
-        mock_requests.get(
-            'http://url.com?api_key=1234',
-            json={"data": []},
-            status_code=200
-        )
-
-        mock_requests.put('http://work_server:8080/put_results', text='{}')
-        client.job_operation()
-
-        print_data = {
-            'Processing job from work server\n'
-            'Regulations.gov link: https://www.regulations.gov//url.com\n'
-            'API URL: http://url.com\n'
-            'Performing job\n'
-            'Sending Job 1 to Work Server\n'
-            'SUCCESS: http://url.com complete\n'
-        }
-
-        captured = capsys.readouterr()
-        assert captured.out == "".join(print_data)
-
-
-def test_failure_attachment_job_results(capsys, mock_requests):
-    client = Client(MockRedisWithStorage())
-    client.api_key = 1234
-
-    with mock_requests:
-        mock_requests.get(
-            'http://work_server:8080/get_job?client_id=-1',
-            json={'job_id': '1',
-                  'url': 'http://url.com',
-                  'job_type': 'comments',
-                  'reg_id': '1',
-                  'agency': 'foo'},
-            status_code=200
-        )
-        mock_requests.get(
-            'http://url.com?api_key=1234',
-            json={
-                "data": {
-                    "id": "agencyID-001-0002",
-                    "type": "comments",
-                    "attributes": {
-                        "agencyId": "agencyID",
-                        "docketId": "agencyID-001"
-                    }
-                },
-                "included": [{
-                    "attributes": {
-                        "fileFormats": [{
-                            "fileUrl": "https://downloads.regulations.gov"
-                        }]
-                    }
-                }]
-            },
-            status_code=200
-        )
-
-        mock_requests.get(
-            "https://downloads.regulations.gov",
-            json={"data": 'foobar'},
-            status_code=200
-        )
-        mock_requests.put('http://work_server:8080/put_results', text='{}')
-        client.job_operation()
-
-        print_data = {
-            'Processing job from work server\n'
-            'Regulations.gov link: https://www.regulations.gov//url.com\n'
-            'API URL: http://url.com\n'
-            'Performing job\n'
-            'Sending Job 1 to Work Server\n'
-            'Found 1 attachment(s) for Comment - agencyID-001-0002\n'
-            'Downloaded 1/1 attachment(s) for Comment - agencyID-001-0002\n'
-            'SUCCESS: http://url.com complete\n'
-        }
-
-        captured = capsys.readouterr()
-        assert captured.out == "".join(print_data)
-
-
-def test_two_attachments_in_comment(mock_requests):
-    client = Client(MockRedisWithStorage())
-    client.api_key = 1234
-
-    with mock_requests:
-        mock_requests.get(
-            'http://work_server:8080/get_job?client_id=-1',
-            json={'job_id': '1',
-                  'url': 'http://url.com',
-                  'job_type': 'comments',
-                  'reg_id': '1',
-                  'agency': 'foo'},
-            status_code=200
-        )
-        mock_requests.get(
-            'http://url.com?api_key=1234',
-            json={
-                "data": {
-                    "id": "agencyID-001-0002",
-                    "type": "comments",
-                    "attributes": {
-                        "agencyId": "agencyID",
-                        "docketId": "agencyID-001"
-                    }
-                },
-                "included": [{
-                    "attributes": {
-                        "fileFormats": [{
-                            "fileUrl": "https://downloads.regulations.gov/1"
-                        }, {
-                            "fileUrl": "https://downloads.regulations.gov/2"
-                        }]
-                    }
-                }]
-            },
-            status_code=200
-        )
-
-        mock_requests.get(
-            "https://downloads.regulations.gov",
-            json={"data": 'foobar'},
-            status_code=200
-        )
-        mock_requests.put('http://work_server:8080/put_results', text='{}')
-        client.job_operation()
-
-        assert client.cache.get_jobs_done()['num_comments_done'] == 1
-        assert client.cache.get_jobs_done()['num_attachments_done'] == 2
-
-
-def test_add_attachment_information_to_data():
-    data = {}
-    path = '/USTR/docket.json'
-    filename = "docket.json"
-    client = Client(MockRedisWithStorage())
-    data = client.add_attachment_information_to_data(data, path, filename)
-    assert data['job_type'] == 'attachments'
-    assert data['attachment_path'] == '/data/data/USTR/docket.json'
-    assert data['attachment_filename'] == 'docket.json'
-
-
-def test_download_htm(capsys, mocker, mock_requests):
-    mocker.patch('mirrclient.saver.Saver.make_path', return_value=None)
-    mocker.patch('mirrclient.saver.Saver.save_attachment', return_value=None)
-
-    client = Client(MockRedisWithStorage())
-
-    pdf = "https://downloads.regulations.gov/USTR/content.pdf"
-    htm = "https://downloads.regulations.gov/USTR/content.htm"
-    htm_json = {
-            "data": {
-                "attributes": {
-                    "fileFormats": [{
-                        "fileUrl": pdf,
-                        "format": "pdf",
-                        "size": 182010
-                        }, {
-                        "fileUrl": htm,
-                        "format": "htm",
-                        "size": 9709
-                        }
-                    ]
-                }
->>>>>>> c945aad8
-            }
     responses.add(responses.GET, 'http://regulations.gov/comments',
                   json=test_json, status=200)
     responses.add(responses.GET,
                   ('http://downloads.regulations.gov/\
                    FDA-2016-D-2335/attachment_1.pdf'),
                   json='\bx17', status=200)
-
-<<<<<<< HEAD
     client.job_operation()
-=======
-def test_downloading_htm_send_job(capsys, mock_requests, mocker):
-    mocker.patch('mirrclient.saver.Saver.make_path', return_value=None)
-    mocker.patch('mirrclient.saver.Saver.save_attachment', return_value=None)
-    client = Client(MockRedisWithStorage())
-    client.api_key = 1234
->>>>>>> c945aad8
-
     captured = capsys.readouterr()
     print_data = [
         'Processing job from RabbitMQ.\n',
@@ -983,13 +413,13 @@
         'Regulations.gov link: http://regulations.gov/comments\n',
         'API URL: http://regulations.gov/comments\n',
         'Performing job.\n',
+        'Downloading Job 1\n',
         'Found 1 attachment(s) for Comment - FDA-2016-D-2335-1566\n',
         'Downloaded 1/1 attachment(s) for Comment - FDA-2016-D-2335-1566\n'
     ]
     assert captured.out == "".join(print_data)
 
 
-<<<<<<< HEAD
 # def test_handles_empty_attachment_list(mock_requests):
 #     """
 #     Test that handles empty attachment list from comments json being:
@@ -1000,7 +430,7 @@
 #                     }
 #     }
 #     """
-#     client = Client()
+#     client = Client(MockRedisWithStorage())
 #     client.api_key = 1234
 
 #     with mock_requests:
@@ -1042,268 +472,30 @@
 #         assert client.does_comment_have_attachment(results) is False
 
 
-# def test_success_attachment_logging(capsys, mock_requests):
-#     client = Client()
-#     client.api_key = 1234
-
-#     with mock_requests:
-#         mock_requests.get(
-#             'http://work_server:8080/get_job?client_id=-1',
-#             json={'job_id': '1',
-#                   'url': 'http://url.com',
-#                   'job_type': 'comments',
-#                   'reg_id': '1',
-#                   'agency': 'foo'},
-#             status_code=200
-#         )
-#         mock_requests.get(
-#             'http://url.com?api_key=1234',
-#             json={
-#                 "data": {
-#                     "id": "agencyID-001-0002",
-#                     "type": "comments",
-#                     "attributes": {
-#                         "agencyId": "agencyID",
-#                         "docketId": "agencyID-001"
-#                     }
-#                 },
-#                 "included": [{
-#                     "attributes": {
-#                         "fileFormats": [{
-#                             "fileUrl": "https://downloads.regulations.gov"
-#                         }]
-#                     }
-#                 }]
-#             },
-#             status_code=200
-#         )
-
-#         mock_requests.get(
-#             "https://downloads.regulations.gov",
-#             json={"data": 'foobar'},
-#             status_code=200
-#         )
-#         mock_requests.put('http://work_server:8080/put_results', text='{}')
-#         client.job_operation()
-
-#         print_data = {
-#             'Processing job from work server\n'
-#             'Regulations.gov link: https://www.regulations.gov//url.com\n'
-#             'API URL: http://url.com\n'
-#             'Performing job\n'
-#             'Sending Job 1 to Work Server\n'
-#             'Found 1 attachment(s) for Comment - agencyID-001-0002\n'
-#             'Downloaded 1/1 attachment(s) for Comment - agencyID-001-0002\n'
-#             'SUCCESS: http://url.com complete\n'
-#         }
-
-#         captured = capsys.readouterr()
-#         assert captured.out == "".join(print_data)
-
-
-# def test_success_no_attachment_logging(capsys, mock_requests):
-#     client = Client()
-#     client.api_key = 1234
-
-#     with mock_requests:
-#         mock_requests.get(
-#             'http://work_server:8080/get_job?client_id=-1',
-#             json={'job_id': '1',
-#                   'url': 'http://url.com',
-#                   'job_type': 'attachments',
-#                   'reg_id': '1',
-#                   'agency': 'foo'},
-#             status_code=200
-#         )
-#         mock_requests.get(
-#             'http://url.com?api_key=1234',
-#             json={"data": []},
-#             status_code=200
-#         )
-
-#         mock_requests.put('http://work_server:8080/put_results', text='{}')
-#         client.job_operation()
-
-#         print_data = {
-#             'Processing job from work server\n'
-#             'Regulations.gov link: https://www.regulations.gov//url.com\n'
-#             'API URL: http://url.com\n'
-#             'Performing job\n'
-#             'Sending Job 1 to Work Server\n'
-#             'SUCCESS: http://url.com complete\n'
-#         }
-
-#         captured = capsys.readouterr()
-#         assert captured.out == "".join(print_data)
-
-
-# def test_failure_attachment_job_results(capsys, mock_requests):
-#     client = Client()
-#     client.api_key = 1234
-
-#     with mock_requests:
-#         mock_requests.get(
-#             'http://work_server:8080/get_job?client_id=-1',
-#             json={'job_id': '1',
-#                   'url': 'http://url.com',
-#                   'job_type': 'comments',
-#                   'reg_id': '1',
-#                   'agency': 'foo'},
-#             status_code=200
-#         )
-#         mock_requests.get(
-#             'http://url.com?api_key=1234',
-#             json={
-#                 "data": {
-#                     "id": "agencyID-001-0002",
-#                     "type": "comments",
-#                     "attributes": {
-#                         "agencyId": "agencyID",
-#                         "docketId": "agencyID-001"
-#                     }
-#                 },
-#                 "included": [{
-#                     "attributes": {
-#                         "fileFormats": [{
-#                             "fileUrl": "https://downloads.regulations.gov"
-#                         }]
-#                     }
-#                 }]
-#             },
-#             status_code=200
-#         )
-
-#         mock_requests.get(
-#             "https://downloads.regulations.gov",
-#             json={"data": 'foobar'},
-#             status_code=200
-#         )
-#         mock_requests.put('http://work_server:8080/put_results', text='{}')
-#         client.job_operation()
-
-#         print_data = {
-#             'Processing job from work server\n'
-#             'Regulations.gov link: https://www.regulations.gov//url.com\n'
-#             'API URL: http://url.com\n'
-#             'Performing job\n'
-#             'Sending Job 1 to Work Server\n'
-#             'Found 1 attachment(s) for Comment - agencyID-001-0002\n'
-#             'Downloaded 1/1 attachment(s) for Comment - agencyID-001-0002\n'
-#             'SUCCESS: http://url.com complete\n'
-#         }
-
-#         captured = capsys.readouterr()
-#         assert captured.out == "".join(print_data)
-
-
-# def test_download_htm(capsys, mocker, mock_requests):
-#     mocker.patch('mirrclient.saver.Saver.make_path', return_value=None)
-#     mocker.patch('mirrclient.saver.Saver.save_attachment', return_value=None)
-
-#     client = Client()
-
-#     pdf = "https://downloads.regulations.gov/USTR/content.pdf"
-#     htm = "https://downloads.regulations.gov/USTR/content.htm"
-#     htm_json = {
-#             "data": {
-#                 "attributes": {
-#                     "fileFormats": [{
-#                         "fileUrl": pdf,
-#                         "format": "pdf",
-#                         "size": 182010
-#                         }, {
-#                         "fileUrl": htm,
-#                         "format": "htm",
-#                         "size": 9709
-#                         }
-#                     ]
-#                 }
-#             }
-#         }
-
-#     with mock_requests:
-#         mock_requests.get(
-#             htm,
-#             json={"data": 'foobar'},
-#             status_code=200
-#         )
-
-#         client.download_htm(htm_json)
-#         captured = capsys.readouterr().out
-#         assert f"SAVED document HTM - {htm} to path:" in captured
-=======
-def test_downloading_docket(mock_requests):
-    client = Client(MockRedisWithStorage())
-    client.api_key = 1234
-
-    with mock_requests:
-        mock_requests.get(
-            'http://work_server:8080/get_job?client_id=-1',
-            json={'job_id': '1',
-                  'url': 'http://regulations.gov/job',
-                  'job_type': 'dockets',
-                  'reg_id': '1',
-                  'agency': 'foo'},
-            status_code=200
-        )
-        mock_requests.get(
-            'http://regulations.gov/job?api_key=1234',
-            json={
-                "data": {
-                    "id": "agencyID-001-0002",
-                    "type": "dockets"
-                },
-            },
-            status_code=200
-        )
-
-        mock_requests.put('http://work_server:8080/put_results', text='{}')
-        client.job_operation()
-        assert client.cache.get_jobs_done()['num_dockets_done'] == 1
-        put_request = mock_requests.request_history[2]
-        json_data = json.loads(put_request.json())
-        assert json_data['job_type'] == "dockets"
-        results = json_data['results']['data']
-        assert results['type'] == 'dockets'
-
-
-def test_download_no_htm_send_job(capsys, mock_requests, mocker):
+def test_download_htm(capsys, mocker, mock_requests):
     mocker.patch('mirrclient.saver.Saver.make_path', return_value=None)
     mocker.patch('mirrclient.saver.Saver.save_attachment', return_value=None)
-    client = Client(MockRedisWithStorage())
-    client.api_key = 1234
-
-    with mock_requests:
-        mock_requests.get(
-            'http://work_server:8080/get_job?client_id=-1',
-            json={'job_id': '1',
-                  'url': 'https://api.regulations.gov/v4/documents/type_id',
-                  'job_type': 'documents',
-                  'reg_id': '1',
-                  'agency': 'foo'},
-            status_code=200
-        )
-        mock_requests.get(
-            'https://api.regulations.gov/v4/documents/type_id?api_key=1234',
-            json={'data': {'id': '1', 'type': 'documents',
-                           'attributes':
-                           {'agencyId': 'NOAA', 'docketId': 'NOAA-0001-0001',
-                            "fileFormats": None},
-                           'job_type': 'documents'}},
-            status_code=200
-        )
-        mock_requests.put('http://work_server:8080/put_results', text='{}')
-        mock_requests.get('https://downloads.regulations.gov/'
-                          'USTR-2015-0010-0001/content.htm')
-        client.job_operation()
-    captured = capsys.readouterr()
-    print_data = [
-        'Processing job from work server\n',
-        'Regulations.gov link: https://www.regulations.gov/document/type_id\n',
-        'API URL: https://api.regulations.gov/v4/documents/type_id\n',
-        'Performing job\n',
-        'Sending Job 1 to Work Server\n',
-        'SUCCESS: https://api.regulations.gov/v4/documents/type_id complete\n'
-    ]
-    assert captured.out == "".join(print_data)
->>>>>>> c945aad8
+    mock_queue = MockJobQueue()
+    client = Client(MockRedisWithStorage(), mock_queue)
+
+    pdf = "https://downloads.regulations.gov/USTR/content.pdf"
+    htm = "https://downloads.regulations.gov/USTR/content.htm"
+    htm_json = {
+            "data": {
+                "attributes": {
+                    "fileFormats": [{
+                        "fileUrl": pdf,
+                        "format": "pdf",
+                        "size": 182010
+                        }, {
+                        "fileUrl": htm,
+                        "format": "htm",
+                        "size": 9709
+                        }
+                    ]
+                }
+            }
+    }
+    client._download_htm(htm_json)
+    captured = capsys.readouterr().out
+    assert f"SAVED document HTM - {htm} to path:" in captured