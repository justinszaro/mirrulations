# pylint: disable=W0212
import os
import responses
from mirrcore.path_generator import PathGenerator
from pytest import fixture
import pytest
import requests_mock
from mirrclient.client import Client
from mirrclient.client import is_environment_variables_present
from mirrclient.exceptions import NoJobsAvailableException
from mirrclient.exceptions import APITimeoutException
from mirrmock.mock_redis import ReadyRedis, InactiveRedis, MockRedisWithStorage
from mirrmock.mock_job_queue import MockJobQueue
from requests.exceptions import ReadTimeout

BASE_URL = 'http://work_server:8080'


@fixture(autouse=True)
def mock_env():
    os.environ['WORK_SERVER_HOSTNAME'] = 'work_server'
    os.environ['WORK_SERVER_PORT'] = '8080'
    os.environ['API_KEY'] = 'TESTING_KEY'
    os.environ['ID'] = '-1'


@fixture(name='mock_requests')
def fixture_mock_requests():
    return requests_mock.Mocker()


@fixture(name="path_generator")
def get_path():
    return PathGenerator()


@fixture(autouse=True)
def mock_disk_writing(mocker):
    """
    Mock tests that would be writing to disk
    """
    # patch _write_results and AttachmentSaver.save
    mocker.patch.object(
        Client,
        '_put_results',
        return_value=None
    )
    mocker.patch.object(
        Client,
        '_download_single_attachment',
        return_value=None
    )


def test_check_no_env_values():
    # Need to delete env variables set by mock_env fixture
    del os.environ['WORK_SERVER_HOSTNAME']
    del os.environ['WORK_SERVER_PORT']
    del os.environ['API_KEY']
    assert is_environment_variables_present() is False


def test_check_no_hostname():
    # Need to delete hostname env variable set by mock_env fixture
    del os.environ['WORK_SERVER_HOSTNAME']
    assert is_environment_variables_present() is False


def test_check_no_server_port():
    # Need to delete server port env variable set by mock_env fixture
    del os.environ['WORK_SERVER_PORT']
    assert is_environment_variables_present() is False


def test_check_no_api_key():
    # Need to delete api key env variable set by mock_env fixture
    del os.environ['API_KEY']
    assert is_environment_variables_present() is False


def test_client_has_no_id():
    # Need to delete id env variable set by mock_env fixture
    del os.environ['ID']
    assert is_environment_variables_present() is False


def test_set_missing_job_key_defaults():
    client = Client(ReadyRedis(), MockJobQueue())
    job = {
        'job_id': 1,
        'url': 'regulations.gov',
        'job_type': 'comments'
    }
    job = client._set_missing_job_key_defaults(job)
    final_job = {
        'job_id': 1,
        'url': 'regulations.gov',
        'job_type': 'comments',
        'reg_id': 'other_reg_id',
        'agency': 'other_agency'
    }
    assert job == final_job


def test_remove_plural_from_job():
    client = Client(ReadyRedis(), MockJobQueue())
    job = {'url': 'regulations.gov/comments/DOD-0001-0001'}
    job_without_plural = client._remove_plural_from_job_type(job)
    assert job_without_plural == 'comment/DOD-0001-0001'


def test_can_connect_to_database():
    client = Client(ReadyRedis(), MockJobQueue())
    assert client._can_connect_to_database()


def test_api_call_has_api_key(mock_requests):
    client = Client(MockRedisWithStorage(), MockJobQueue())
    client.api_key = 'KEY12345'
    with mock_requests:
        mock_requests.get(
            'http://regulations.gov/job',
            json={'data': {'foo': 'bar'}},
            status_code=200
        )
        client._perform_job('http://regulations.gov/job')


def test_cannot_connect_to_database():
    client = Client(InactiveRedis(), MockJobQueue())
    assert not client._can_connect_to_database()


def test_job_queue_is_empty():
    client = Client(ReadyRedis(), MockJobQueue())
    with pytest.raises(NoJobsAvailableException):
        client.job_operation()


def test_get_job_from_job_queue_no_redis():
    client = Client(InactiveRedis(), MockJobQueue())
    with pytest.raises(NoJobsAvailableException):
        client._get_job_from_job_queue()


def test_get_job_from_job_queue_gets_job():
    client = Client(ReadyRedis(), MockJobQueue())
    client.job_queue = MockJobQueue()
    client.job_queue.add_job({'job': 'This is a job'})
    assert client._get_job_from_job_queue() == {'job': 'This is a job'}


def test_get_job():
    client = Client(ReadyRedis(), MockJobQueue())
    client.job_queue = MockJobQueue()
    job = {
        'job_id': 1,
        'url': 'https://api.regulations.gov/v4/dockets/type_id',
        'job_type': 'comments',
        'reg_id': 'other_reg_id',
        'agency': 'other_agency'
    }
    client.job_queue.add_job(job)
    assert client._get_job() == job


def test_client_hsets_redis_values():
    mock_redis = ReadyRedis()
    client = Client(mock_redis, MockJobQueue())
    mock_redis.set('jobs_in_progress', ['foo', 'var'])
    mock_redis.set('client_jobs', ['foo', 'bar'])
    job = {'job_id': 1,
           'url': 'fake.com'}
    client._set_redis_values(job)
    assert mock_redis.get('jobs_in_progress') == [1, 'fake.com']
    assert mock_redis.get('client_jobs') == [1, '-1']


# Document HTM Tests
def test_document_has_file_formats_does_not_have_data():
    client = Client(ReadyRedis(), MockJobQueue())
    json = {}
    assert not client._document_has_file_formats(json)


def test_document_has_file_formats_does_not_have_attributes():
    client = Client(ReadyRedis(), MockJobQueue())
    json = {'data': {}}
    assert not client._document_has_file_formats(json)


def test_document_has_file_formats_where_file_formats_is_none():
    client = Client(ReadyRedis(), MockJobQueue())
    json = {'data': {"attributes": {"fileFormats": None}}}
    assert not client._document_has_file_formats(json)


def test_document_has_file_formats_does_not_have_file_formats():
    client = Client(ReadyRedis(), MockJobQueue())
    json = {'data': {'attributes': []}}
    assert not client._document_has_file_formats(json)


def test_document_has_file_formats_has_required_fields():
    client = Client(ReadyRedis(), MockJobQueue())
    json = {'data': {'attributes': {'fileFormats': {}}}}
    assert client._document_has_file_formats(json)


def test_get_document_htm_returns_link():
    client = Client(ReadyRedis(), MockJobQueue())
    json = {'data': {
                'attributes': {
                    'fileFormats': [{
                        'format': 'htm',
                        'fileUrl': 'fake.com'}]}}}
    assert client._get_document_htm(json) == 'fake.com'


def test_get_document_htm_returns_none():
    client = Client(ReadyRedis(), MockJobQueue())
    json = {'data': {
                'attributes': {
                    'fileFormats': [{
                        'format': 'pdf',
                        'fileUrl': 'fake.pdf'}]}}}
    assert client._get_document_htm(json) is None


@responses.activate
def test_client_downloads_document_htm(capsys, mocker):
    mocker.patch('mirrclient.saver.Saver.make_path', return_value=None)
    mocker.patch('mirrclient.saver.Saver.save_attachment', return_value=None)
    mock_redis = ReadyRedis()
    client = Client(mock_redis, MockJobQueue())
    client.api_key = 1234
    client.job_queue.add_job({'job_id': 1,
                              'url': 'http://regulations.gov/documents',
                              "job_type": "documents"})
    mock_redis.set('jobs_in_progress', [1, 'http://regulations.gov/documents'])

    test_json = {'data': {'id': '1', 'type': 'documents',
                                'attributes':
                                {'agencyId': 'USTR',
                                 'docketId': 'USTR-2015-0010',
                                    "fileFormats": [{
                                        "fileUrl":
                                            ("http://downloads.regulations."
                                                "gov/USTR-2015-0010-0001/"
                                             "content.htm"),
                                        "format": "htm",
                                        "size": 9709
                                    }]},
                                'job_type': 'documents'}}
    responses.add(responses.GET, 'http://regulations.gov/documents',
                  json=test_json, status=200)
    responses.add(responses.GET,
                  'http://downloads.regulations.gov/' +
                  'USTR-2015-0010-0001/content.htm',
                  json='\bx17', status=200)
    client.job_operation()
    captured = capsys.readouterr()
    print_data = [
        'Processing job from RabbitMQ.\n',
        'Attempting to get job\n',
        'Job received from job queue\n',
        'Job received: documents for client: -1\n',
        'Regulations.gov link: http://regulations.gov/documents\n',
        'API URL: http://regulations.gov/documents\n',
        'Performing job.\n',
        'Downloading Job 1\n',
        ('SAVED document HTM '
            '- http://downloads.regulations.gov/USTR-2015-0010-0001/'
            'content.htm to path:  '
            '/USTR/USTR-2015-0010/text-USTR-2015-0010/documents/'
            '1_content.htm\n')
    ]
    assert captured.out == "".join(print_data)


# Client Comment Attachments
def test_does_comment_have_attachment_has_attachment():
    client = Client(ReadyRedis(), MockJobQueue())
    comment_json = {'included': [0]}
    assert client._does_comment_have_attachment(comment_json)


def test_does_comment_have_attachment_does_have_attachment():
    client = Client(ReadyRedis(), MockJobQueue())
    comment_json = {'included': []}
    assert not client._does_comment_have_attachment(comment_json)


@responses.activate
def test_handles_none_in_comment_file_formats(path_generator):
    """
    Test for handling of the NoneType Error caused by null fileformats
    """
    mock_redis = ReadyRedis()
    client = Client(mock_redis, MockJobQueue())
    client.api_key = 1234
    client.job_queue.add_job({'job_id': 1,
                              'url': 'http://regulations.gov/job',
                              "job_type": "comments"})
    mock_redis.set('jobs_in_progress', [1,
                                        'http://regulations.gov/job'])
    test_json = {
                "data": {
                    "id": "agencyID-001-0002",
                    "type": "comments",
                    "attributes": {
                        "agencyId": "agencyID",
                        "docketId": "agencyID-001"
                    }
                },
                "included": [{
                    "attributes": {
                        "fileFormats": None
                    },
                }]}
    responses.add(responses.GET, 'http://regulations.gov/job',
                  json=test_json, status=200)
    client.job_operation()
    assert mock_redis.get('jobs_in_progress') == [1,
                                                  'http://regulations.gov/job']
    assert mock_redis.get('client_jobs') == [1, '-1']

    attachment_paths = path_generator.get_attachment_json_paths(test_json)
    assert attachment_paths == []


@responses.activate
def test_client_downloads_attachment_results(mocker, capsys):
    mocker.patch('mirrclient.saver.Saver.make_path', return_value=None)
    mocker.patch('mirrclient.saver.Saver.save_attachment', return_value=None)
    mock_redis = ReadyRedis()
    client = Client(mock_redis, MockJobQueue())
    client.api_key = 1234
    client.job_queue.add_job({'job_id': 1,
                              'url': 'http://regulations.gov/comments',
                              "job_type": "comments"})
    mock_redis.set('jobs_in_progress', [1, 'http://regulations.gov/comments'])

    test_json = {
                "data": {
                    "id": "FDA-2016-D-2335-1566",
                    "type": "comments",
                    "attributes": {
                        "agencyId": "FDA",
                        "docketId": "FDA-2016-D-2335"
                    }
                },
                "included": [{
                    "attributes": {
                        "fileFormats": [{
<<<<<<< HEAD
                            "fileUrl": "https://fakeurl.gov.pdf"
                        }]
                    }
                }]
            },
            status_code=200
        )
        mock_requests.get(
            "https://fakeurl.gov",
            json={"data": 'foobar'},
            status_code=200
        )
        mock_requests.put('http://work_server:8080/put_results', text='{}')

        client.job_operation()
        job_stat_results = client.cache.get_jobs_done()
        assert job_stat_results['num_comments_done'] == 1
        assert job_stat_results['num_attachments_done'] == 1
        assert job_stat_results['num_pdf_attachments_done'] == 1
        put_request = mock_requests.request_history[2]
        json_data = json.loads(put_request.json())
        assert json_data['job_id'] == "1"
        assert json_data['job_type'] == "comments"
=======
                            "fileUrl": ("http://downloads.regulations."
                                        "gov/FDA-2016-D-2335/"
                                        "attachment_1.pdf")
                        }]
                    }
                }]
    }
    responses.add(responses.GET, 'http://regulations.gov/comments',
                  json=test_json, status=200)
    responses.add(responses.GET,
                  ('http://downloads.regulations.gov/\
                   FDA-2016-D-2335/attachment_1.pdf'),
                  json='\bx17', status=200)
    client.job_operation()
    captured = capsys.readouterr()
    print_data = [
        'Processing job from RabbitMQ.\n',
        'Attempting to get job\n',
        'Job received from job queue\n',
        'Job received: comments for client: -1\n',
        'Regulations.gov link: http://regulations.gov/comments\n',
        'API URL: http://regulations.gov/comments\n',
        'Performing job.\n',
        'Downloading Job 1\n',
        'Found 1 attachment(s) for Comment - FDA-2016-D-2335-1566\n',
        'Downloaded 1/1 attachment(s) for Comment - FDA-2016-D-2335-1566\n'
    ]
    assert captured.out == "".join(print_data)
>>>>>>> 97d744ee


@responses.activate
def test_does_comment_have_attachment_with_empty_attachment_list():
    """
    Test that handles empty attachment list from comments json being:
    {
        "relationships" : {
                "attachments" : {
                    "data" : [ ]}
                    }
    }
    """
    client = Client(ReadyRedis(), MockJobQueue())
    client.api_key = 1234

    test_json = {
                "data": {
                    "id": "agencyID-001-0002",
                    "type": "comments",
                    "attributes": {
                        "agencyId": "agencyID",
                        "docketId": "agencyID-001"
                    }
                },
                "relationships": {
                    "attachments": {
                        "data": []
                    }
                }
<<<<<<< HEAD
            },
            status_code=200
        )

        mock_requests.put('http://work_server:8080/put_results', text='{}')
        client.job_operation()
        put_request = mock_requests.request_history[2]
        json_data = json.loads(put_request.json())
        results = json_data['results']
        assert json_data['job_type'] == "comments"
        assert client.does_comment_have_attachment(results) is False


def test_success_attachment_logging(capsys, mock_requests):
    client = Client(MockRedisWithStorage())
    client.api_key = 1234

    with mock_requests:
        mock_requests.get(
            'http://work_server:8080/get_job?client_id=-1',
            json={'job_id': '1',
                  'url': 'http://url.com',
                  'job_type': 'comments',
                  'reg_id': '1',
                  'agency': 'foo'},
            status_code=200
        )
        mock_requests.get(
            'http://url.com?api_key=1234',
            json={
                "data": {
                    "id": "agencyID-001-0002",
                    "type": "comments",
                    "attributes": {
                        "agencyId": "agencyID",
                        "docketId": "agencyID-001"
                    }
                },
                "included": [{
                    "attributes": {
                        "fileFormats": [{
                            "fileUrl": "https://downloads.regulations.gov"
                        }]
                    }
                }]
            },
            status_code=200
        )

        mock_requests.get(
            "https://downloads.regulations.gov",
            json={"data": 'foobar'},
            status_code=200
        )
        mock_requests.put('http://work_server:8080/put_results', text='{}')
        client.job_operation()

        print_data = {
            'Processing job from work server\n'
            'Regulations.gov link: https://www.regulations.gov//url.com\n'
            'API URL: http://url.com\n'
            'Performing job\n'
            'Sending Job 1 to Work Server\n'
            'Found 1 attachment(s) for Comment - agencyID-001-0002\n'
            'Downloaded 1/1 attachment(s) for Comment - agencyID-001-0002\n'
            'SUCCESS: http://url.com complete\n'
        }

        captured = capsys.readouterr()
        assert captured.out == "".join(print_data)


def test_success_no_attachment_logging(capsys, mock_requests):
    client = Client(MockRedisWithStorage())
    client.api_key = 1234

    with mock_requests:
        mock_requests.get(
            'http://work_server:8080/get_job?client_id=-1',
            json={'job_id': '1',
                  'url': 'http://url.com',
                  'job_type': 'attachments',
                  'reg_id': '1',
                  'agency': 'foo'},
            status_code=200
        )
        mock_requests.get(
            'http://url.com?api_key=1234',
            json={"data": []},
            status_code=200
        )

        mock_requests.put('http://work_server:8080/put_results', text='{}')
        client.job_operation()

        print_data = {
            'Processing job from work server\n'
            'Regulations.gov link: https://www.regulations.gov//url.com\n'
            'API URL: http://url.com\n'
            'Performing job\n'
            'Sending Job 1 to Work Server\n'
            'SUCCESS: http://url.com complete\n'
        }

        captured = capsys.readouterr()
        assert captured.out == "".join(print_data)


def test_failure_attachment_job_results(capsys, mock_requests):
    client = Client(MockRedisWithStorage())
    client.api_key = 1234

    with mock_requests:
        mock_requests.get(
            'http://work_server:8080/get_job?client_id=-1',
            json={'job_id': '1',
                  'url': 'http://url.com',
                  'job_type': 'comments',
                  'reg_id': '1',
                  'agency': 'foo'},
            status_code=200
        )
        mock_requests.get(
            'http://url.com?api_key=1234',
            json={
                "data": {
                    "id": "agencyID-001-0002",
                    "type": "comments",
                    "attributes": {
                        "agencyId": "agencyID",
                        "docketId": "agencyID-001"
                    }
                },
                "included": [{
                    "attributes": {
                        "fileFormats": [{
                            "fileUrl": "https://downloads.regulations.gov"
                        }]
                    }
                }]
            },
            status_code=200
        )

        mock_requests.get(
            "https://downloads.regulations.gov",
            json={"data": 'foobar'},
            status_code=200
        )
        mock_requests.put('http://work_server:8080/put_results', text='{}')
        client.job_operation()

        print_data = {
            'Processing job from work server\n'
            'Regulations.gov link: https://www.regulations.gov//url.com\n'
            'API URL: http://url.com\n'
            'Performing job\n'
            'Sending Job 1 to Work Server\n'
            'Found 1 attachment(s) for Comment - agencyID-001-0002\n'
            'Downloaded 1/1 attachment(s) for Comment - agencyID-001-0002\n'
            'SUCCESS: http://url.com complete\n'
        }

        captured = capsys.readouterr()
        assert captured.out == "".join(print_data)


def test_two_attachments_in_comment(mock_requests):
    client = Client(MockRedisWithStorage())
    client.api_key = 1234

    with mock_requests:
        mock_requests.get(
            'http://work_server:8080/get_job?client_id=-1',
            json={'job_id': '1',
                  'url': 'http://url.com',
                  'job_type': 'comments',
                  'reg_id': '1',
                  'agency': 'foo'},
            status_code=200
        )
        mock_requests.get(
            'http://url.com?api_key=1234',
            json={
                "data": {
                    "id": "agencyID-001-0002",
                    "type": "comments",
                    "attributes": {
                        "agencyId": "agencyID",
                        "docketId": "agencyID-001"
                    }
                },
                "included": [{
                    "attributes": {
                        "fileFormats": [{
                            "fileUrl": "https://downloads.regulations.gov/.pdf"
                        }, {
                            "fileUrl": "https://downloads.regulations.gov/.doc"
                        }]
                    }
                }]
            },
            status_code=200
        )

        mock_requests.get(
            "https://downloads.regulations.gov",
            json={"data": 'foobar'},
            status_code=200
        )
        mock_requests.put('http://work_server:8080/put_results', text='{}')
        client.job_operation()
        results = client.cache.get_jobs_done()
        assert results['num_comments_done'] == 1
        assert results['num_attachments_done'] == 2
        assert results['num_pdf_attachments_done'] == 1


def test_add_attachment_information_to_data():
    data = {}
    path = '/USTR/docket.json'
    filename = "docket.json"
    client = Client(MockRedisWithStorage())
    data = client.add_attachment_information_to_data(data, path, filename)
    assert data['job_type'] == 'attachments'
    assert data['attachment_path'] == '/data/data/USTR/docket.json'
    assert data['attachment_filename'] == 'docket.json'


def test_download_htm(capsys, mocker, mock_requests):
    mocker.patch('mirrclient.saver.Saver.make_path', return_value=None)
    mocker.patch('mirrclient.saver.Saver.save_attachment', return_value=None)

    client = Client(MockRedisWithStorage())

    pdf = "https://downloads.regulations.gov/USTR/content.pdf"
    htm = "https://downloads.regulations.gov/USTR/content.htm"
    htm_json = {
            "data": {
                "attributes": {
                    "fileFormats": [{
                        "fileUrl": pdf,
                        "format": "pdf",
                        "size": 182010
                        }, {
                        "fileUrl": htm,
                        "format": "htm",
                        "size": 9709
                        }
                    ]
                }
=======
>>>>>>> 97d744ee
            }
    assert client._does_comment_have_attachment(test_json) is False


# Exception Tests
def test_get_job_is_empty():
    client = Client(ReadyRedis(), MockJobQueue())
    with pytest.raises(NoJobsAvailableException):
        client._get_job()


def test_client_perform_job_times_out(mock_requests):
    with mock_requests:
        fake_url = 'http://regulations.gov/fake/api/call'
        mock_requests.get(
            fake_url,
            exc=ReadTimeout)

        with pytest.raises(APITimeoutException):
            client = Client(MockRedisWithStorage(), MockJobQueue())
            client._perform_job(fake_url)


@responses.activate
def test_client_handles_api_timeout():
    mock_redis = ReadyRedis()
    client = Client(mock_redis, MockJobQueue())
    client.api_key = 1234
    client.job_queue.add_job({'job_id': 1,
                              'url': 'http://regulations.gov/job',
                              "job_type": "comments"})
    mock_redis.set('jobs_in_progress', [1, 'http://regulations.gov/job'])

    responses.get("http://regulations.gov/job",
                  body=ReadTimeout("Read Timeout"))

    with pytest.raises(APITimeoutException):
        client.job_operation()

    assert mock_redis.get('invalid_jobs') == [1, 'http://regulations.gov/job']<|MERGE_RESOLUTION|>--- conflicted
+++ resolved
@@ -353,45 +353,26 @@
                 "included": [{
                     "attributes": {
                         "fileFormats": [{
-<<<<<<< HEAD
-                            "fileUrl": "https://fakeurl.gov.pdf"
+                                 "fileUrl": ("http://downloads.regulations."
+                                             "gov/FDA-2016-D-2335/"
+                                             "attachment_1.pdf")
                         }]
                     }
                 }]
-            },
-            status_code=200
-        )
-        mock_requests.get(
-            "https://fakeurl.gov",
-            json={"data": 'foobar'},
-            status_code=200
-        )
-        mock_requests.put('http://work_server:8080/put_results', text='{}')
-
-        client.job_operation()
-        job_stat_results = client.cache.get_jobs_done()
-        assert job_stat_results['num_comments_done'] == 1
-        assert job_stat_results['num_attachments_done'] == 1
-        assert job_stat_results['num_pdf_attachments_done'] == 1
-        put_request = mock_requests.request_history[2]
-        json_data = json.loads(put_request.json())
-        assert json_data['job_id'] == "1"
-        assert json_data['job_type'] == "comments"
-=======
-                            "fileUrl": ("http://downloads.regulations."
-                                        "gov/FDA-2016-D-2335/"
-                                        "attachment_1.pdf")
-                        }]
-                    }
-                }]
-    }
+            }
     responses.add(responses.GET, 'http://regulations.gov/comments',
                   json=test_json, status=200)
     responses.add(responses.GET,
                   ('http://downloads.regulations.gov/\
                    FDA-2016-D-2335/attachment_1.pdf'),
                   json='\bx17', status=200)
+
     client.job_operation()
+    job_stat_results = client.cache.get_jobs_done()
+    assert job_stat_results['num_comments_done'] == 1
+    assert job_stat_results['num_attachments_done'] == 1
+    assert job_stat_results['num_pdf_attachments_done'] == 1
+
     captured = capsys.readouterr()
     print_data = [
         'Processing job from RabbitMQ.\n',
@@ -406,7 +387,6 @@
         'Downloaded 1/1 attachment(s) for Comment - FDA-2016-D-2335-1566\n'
     ]
     assert captured.out == "".join(print_data)
->>>>>>> 97d744ee
 
 
 @responses.activate
@@ -437,262 +417,48 @@
                         "data": []
                     }
                 }
-<<<<<<< HEAD
-            },
-            status_code=200
-        )
-
-        mock_requests.put('http://work_server:8080/put_results', text='{}')
-        client.job_operation()
-        put_request = mock_requests.request_history[2]
-        json_data = json.loads(put_request.json())
-        results = json_data['results']
-        assert json_data['job_type'] == "comments"
-        assert client.does_comment_have_attachment(results) is False
-
-
-def test_success_attachment_logging(capsys, mock_requests):
-    client = Client(MockRedisWithStorage())
-    client.api_key = 1234
-
-    with mock_requests:
-        mock_requests.get(
-            'http://work_server:8080/get_job?client_id=-1',
-            json={'job_id': '1',
-                  'url': 'http://url.com',
-                  'job_type': 'comments',
-                  'reg_id': '1',
-                  'agency': 'foo'},
-            status_code=200
-        )
-        mock_requests.get(
-            'http://url.com?api_key=1234',
-            json={
-                "data": {
-                    "id": "agencyID-001-0002",
-                    "type": "comments",
-                    "attributes": {
-                        "agencyId": "agencyID",
-                        "docketId": "agencyID-001"
-                    }
-                },
-                "included": [{
-                    "attributes": {
-                        "fileFormats": [{
-                            "fileUrl": "https://downloads.regulations.gov"
-                        }]
-                    }
-                }]
-            },
-            status_code=200
-        )
-
-        mock_requests.get(
-            "https://downloads.regulations.gov",
-            json={"data": 'foobar'},
-            status_code=200
-        )
-        mock_requests.put('http://work_server:8080/put_results', text='{}')
-        client.job_operation()
-
-        print_data = {
-            'Processing job from work server\n'
-            'Regulations.gov link: https://www.regulations.gov//url.com\n'
-            'API URL: http://url.com\n'
-            'Performing job\n'
-            'Sending Job 1 to Work Server\n'
-            'Found 1 attachment(s) for Comment - agencyID-001-0002\n'
-            'Downloaded 1/1 attachment(s) for Comment - agencyID-001-0002\n'
-            'SUCCESS: http://url.com complete\n'
-        }
-
-        captured = capsys.readouterr()
-        assert captured.out == "".join(print_data)
-
-
-def test_success_no_attachment_logging(capsys, mock_requests):
-    client = Client(MockRedisWithStorage())
-    client.api_key = 1234
-
-    with mock_requests:
-        mock_requests.get(
-            'http://work_server:8080/get_job?client_id=-1',
-            json={'job_id': '1',
-                  'url': 'http://url.com',
-                  'job_type': 'attachments',
-                  'reg_id': '1',
-                  'agency': 'foo'},
-            status_code=200
-        )
-        mock_requests.get(
-            'http://url.com?api_key=1234',
-            json={"data": []},
-            status_code=200
-        )
-
-        mock_requests.put('http://work_server:8080/put_results', text='{}')
-        client.job_operation()
-
-        print_data = {
-            'Processing job from work server\n'
-            'Regulations.gov link: https://www.regulations.gov//url.com\n'
-            'API URL: http://url.com\n'
-            'Performing job\n'
-            'Sending Job 1 to Work Server\n'
-            'SUCCESS: http://url.com complete\n'
-        }
-
-        captured = capsys.readouterr()
-        assert captured.out == "".join(print_data)
-
-
-def test_failure_attachment_job_results(capsys, mock_requests):
-    client = Client(MockRedisWithStorage())
-    client.api_key = 1234
-
-    with mock_requests:
-        mock_requests.get(
-            'http://work_server:8080/get_job?client_id=-1',
-            json={'job_id': '1',
-                  'url': 'http://url.com',
-                  'job_type': 'comments',
-                  'reg_id': '1',
-                  'agency': 'foo'},
-            status_code=200
-        )
-        mock_requests.get(
-            'http://url.com?api_key=1234',
-            json={
-                "data": {
-                    "id": "agencyID-001-0002",
-                    "type": "comments",
-                    "attributes": {
-                        "agencyId": "agencyID",
-                        "docketId": "agencyID-001"
-                    }
-                },
-                "included": [{
-                    "attributes": {
-                        "fileFormats": [{
-                            "fileUrl": "https://downloads.regulations.gov"
-                        }]
-                    }
-                }]
-            },
-            status_code=200
-        )
-
-        mock_requests.get(
-            "https://downloads.regulations.gov",
-            json={"data": 'foobar'},
-            status_code=200
-        )
-        mock_requests.put('http://work_server:8080/put_results', text='{}')
-        client.job_operation()
-
-        print_data = {
-            'Processing job from work server\n'
-            'Regulations.gov link: https://www.regulations.gov//url.com\n'
-            'API URL: http://url.com\n'
-            'Performing job\n'
-            'Sending Job 1 to Work Server\n'
-            'Found 1 attachment(s) for Comment - agencyID-001-0002\n'
-            'Downloaded 1/1 attachment(s) for Comment - agencyID-001-0002\n'
-            'SUCCESS: http://url.com complete\n'
-        }
-
-        captured = capsys.readouterr()
-        assert captured.out == "".join(print_data)
-
-
-def test_two_attachments_in_comment(mock_requests):
-    client = Client(MockRedisWithStorage())
-    client.api_key = 1234
-
-    with mock_requests:
-        mock_requests.get(
-            'http://work_server:8080/get_job?client_id=-1',
-            json={'job_id': '1',
-                  'url': 'http://url.com',
-                  'job_type': 'comments',
-                  'reg_id': '1',
-                  'agency': 'foo'},
-            status_code=200
-        )
-        mock_requests.get(
-            'http://url.com?api_key=1234',
-            json={
-                "data": {
-                    "id": "agencyID-001-0002",
-                    "type": "comments",
-                    "attributes": {
-                        "agencyId": "agencyID",
-                        "docketId": "agencyID-001"
-                    }
-                },
-                "included": [{
-                    "attributes": {
-                        "fileFormats": [{
-                            "fileUrl": "https://downloads.regulations.gov/.pdf"
-                        }, {
-                            "fileUrl": "https://downloads.regulations.gov/.doc"
-                        }]
-                    }
-                }]
-            },
-            status_code=200
-        )
-
-        mock_requests.get(
-            "https://downloads.regulations.gov",
-            json={"data": 'foobar'},
-            status_code=200
-        )
-        mock_requests.put('http://work_server:8080/put_results', text='{}')
-        client.job_operation()
-        results = client.cache.get_jobs_done()
-        assert results['num_comments_done'] == 1
-        assert results['num_attachments_done'] == 2
-        assert results['num_pdf_attachments_done'] == 1
-
-
-def test_add_attachment_information_to_data():
-    data = {}
-    path = '/USTR/docket.json'
-    filename = "docket.json"
-    client = Client(MockRedisWithStorage())
-    data = client.add_attachment_information_to_data(data, path, filename)
-    assert data['job_type'] == 'attachments'
-    assert data['attachment_path'] == '/data/data/USTR/docket.json'
-    assert data['attachment_filename'] == 'docket.json'
-
-
-def test_download_htm(capsys, mocker, mock_requests):
+            }
+    assert client._does_comment_have_attachment(test_json) is False
+
+
+@responses.activate
+def test_two_attachments_in_comment(mocker):
     mocker.patch('mirrclient.saver.Saver.make_path', return_value=None)
     mocker.patch('mirrclient.saver.Saver.save_attachment', return_value=None)
-
-    client = Client(MockRedisWithStorage())
-
-    pdf = "https://downloads.regulations.gov/USTR/content.pdf"
-    htm = "https://downloads.regulations.gov/USTR/content.htm"
-    htm_json = {
+    client = Client(ReadyRedis(), MockJobQueue())
+    client.api_key = 1234
+
+    client.job_queue.add_job({'job_id': 1,
+                              'url': 'http://regulations.gov/job',
+                              "job_type": "comments"})
+
+    test_json = {
             "data": {
+                "id": "agencyID-001-0002",
+                "type": "comments",
+                "attributes": {
+                    "agencyId": "agencyID",
+                    "docketId": "agencyID-001"
+                }
+            },
+            "included": [{
                 "attributes": {
                     "fileFormats": [{
-                        "fileUrl": pdf,
-                        "format": "pdf",
-                        "size": 182010
-                        }, {
-                        "fileUrl": htm,
-                        "format": "htm",
-                        "size": 9709
-                        }
-                    ]
+                        "fileUrl": "https://downloads.regulations.gov/.pdf"
+                    }, {
+                        "fileUrl": "https://downloads.regulations.gov/.doc"
+                    }]
                 }
-=======
->>>>>>> 97d744ee
-            }
-    assert client._does_comment_have_attachment(test_json) is False
+            }]
+        }
+    responses.add(responses.GET, 'http://regulations.gov/job',
+                  json=test_json, status=200)
+
+    client.job_operation()
+    results = client.cache.get_jobs_done()
+    assert results['num_comments_done'] == 1
+    assert results['num_attachments_done'] == 2
+    assert results['num_pdf_attachments_done'] == 1
 
 
 # Exception Tests
