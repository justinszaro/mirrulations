import os
import json
from mirrcore.path_generator import PathGenerator
import pytest
from pytest import fixture, raises
import requests_mock
from mirrclient.client import NoJobsAvailableException, Client
from mirrclient.client import is_environment_variables_present
from requests.exceptions import Timeout, ReadTimeout
<<<<<<< HEAD
from moto import mock_s3
import boto3
=======
from mirrmock.mock_redis import MockRedisWithStorage
>>>>>>> c945aad8

BASE_URL = 'http://work_server:8080'


@fixture(autouse=True)
def mock_env():
    os.environ['WORK_SERVER_HOSTNAME'] = 'work_server'
    os.environ['WORK_SERVER_PORT'] = '8080'
    os.environ['API_KEY'] = 'TESTING_KEY'
    os.environ['ID'] = '-1'
    os.environ['AWS_ACCESS_KEY'] = 'test_key'
    os.environ['AWS_SECRET_ACCESS_KEY'] = 'test_secret_key'


@fixture(name='mock_requests')
def fixture_mock_requests():
    return requests_mock.Mocker()


@fixture(name="path_generator")
def get_path():
    return PathGenerator()


@fixture(autouse=True)
def mock_disk_writing(mocker):
    """
    Mock tests that would be writing to disk
    """
    # patch _write_results and AttachmentSaver.save
    mocker.patch.object(
        Client,
        '_put_results',
        return_value=None
    )
    mocker.patch.object(
        Client,
        'download_single_attachment',
        return_value=None
    )


def test_no_jobs_available_exception_message():
    try:
        raise NoJobsAvailableException
    except NoJobsAvailableException as exception:
        assert str(exception) == "There are no jobs available"


def test_check_no_env_values():
    # Need to delete env variables set by mock_env fixture
    del os.environ['WORK_SERVER_HOSTNAME']
    del os.environ['WORK_SERVER_PORT']
    del os.environ['API_KEY']
    assert is_environment_variables_present() is False


def test_check_no_hostname():
    # Need to delete hostname env variable set by mock_env fixture
    del os.environ['WORK_SERVER_HOSTNAME']
    assert is_environment_variables_present() is False


def test_check_no_server_port():
    # Need to delete server port env variable set by mock_env fixture
    del os.environ['WORK_SERVER_PORT']
    assert is_environment_variables_present() is False


def test_check_no_api_key():
    # Need to delete api key env variable set by mock_env fixture
    del os.environ['API_KEY']
    assert is_environment_variables_present() is False


def test_client_has_no_id():
    # Need to delete id env variable set by mock_env fixture
    del os.environ['ID']
    assert is_environment_variables_present() is False


def create_mock_mirrulations_bucket():
    conn = boto3.resource("s3", region_name="us-east-1")
    conn.create_bucket(Bucket="mirrulations")
    return conn


def test_client_gets_job(mock_requests):
    client = Client(MockRedisWithStorage())
    link = 'https://api.regulations.gov/v4/type/type_id'
    with mock_requests:
        mock_requests.get(
            'http://work_server:8080/get_job?client_id=-1',
            json={'job_id': '1', 'url': link, 'job_type': 'attachments',
                  'reg_id': '1', 'agency': 'foo'},
            status_code=200
        )
        job_info = client.get_job()
        assert {'job_id': '1',
                'url': link,
                'job_type': 'attachments',
                'reg_id': '1',
                'agency': 'foo'} == job_info


def test_client_throws_exception_when_no_jobs(mock_requests):
    client = Client(MockRedisWithStorage())
    with mock_requests:
        mock_requests.get(
            'http://work_server:8080/get_job?client_id=-1',
            json={'error': 'No jobs available'},
            status_code=403
        )

        with raises(NoJobsAvailableException):
            client.get_job()


def test_api_call_has_api_key(mock_requests):
    client = Client(MockRedisWithStorage())
    client.api_key = 'KEY12345'
    with mock_requests:
        mock_requests.get(
            'http://regulations.gov/job',
            json={'data': {'foo': 'bar'}},
            status_code=200
        )
        client.perform_job('http://regulations.gov/job')

        assert '?api_key=KEY12345' in mock_requests.request_history[0].url


def test_client_performs_job(mock_requests):
    client = Client(MockRedisWithStorage())
    client.api_key = 1234

    with mock_requests:
        mock_requests.get(
            'http://work_server:8080/get_job?client_id=-1',
            json={'job_id': '1',
                  'url': 'http://url.com',
                  'job_type': 'documents',
                  'reg_id': '1',
                  'agency': 'foo'},
            status_code=200
        )
        mock_requests.get(
            'http://url.com?api_key=1234',
            json={'data': {'id': '1', 'type': 'documents',
                           'attributes':
                           {'agencyId': 'NOAA'},
                           'job_type': 'documents'}},
            status_code=200
        )
        mock_requests.put('http://work_server:8080/put_results', text='{}')
        client.job_operation()
        assert client.cache.get_jobs_done()['num_documents_done'] == 1
        put_request = mock_requests.request_history[2]
        json_data = json.loads(put_request.json())
        saved_data = json_data['results']['data']
        assert saved_data['attributes'] == {'agencyId': 'NOAA'}
        assert saved_data['id'] == '1'
        assert saved_data['job_type'] == 'documents'


def test_client_performs_job_with_new_url(mock_requests):
    client = Client(MockRedisWithStorage())
    client.api_key = 1234

    with mock_requests:
        mock_requests.get(
            'http://work_server:8080/get_job?client_id=-1',
            json={'job_id': '1',
                  'url': 'http://url.com?include=attachments',
                  'job_type': 'comments',
                  'reg_id': '1',
                  'agency': 'foo'},
            status_code=200
        )
        mock_requests.get(
            'http://url.com?include=attachments&api_key=1234',
            json={'data': {'id': '1', 'type': 'comments',
                           'attributes':
                           {'agencyId': 'NOAA'},
                           'job_type': 'comments'}},
            status_code=200
        )
        mock_requests.put('http://work_server:8080/put_results', text='{}')
        client.job_operation()

        put_request = mock_requests.request_history[2]
        json_data = json.loads(put_request.json())
        saved_data = json_data['results']['data']
        assert saved_data['attributes'] == {'agencyId': 'NOAA'}
        assert saved_data['id'] == '1'
        assert saved_data['job_type'] == 'comments'


def test_client_returns_403_error_to_server(mock_requests):
    client = Client(MockRedisWithStorage())
    client.api_key = 1234

    with mock_requests:
        mock_requests.get(
            'http://work_server:8080/get_job?client_id=-1',
            json={'job_id': '1',
                  'url': 'http://url.com',
                  'job_type': 'documents',
                  'reg_id': '1',
                  'agency': 'foo'},
            status_code=200
        )

        regulation_response = {"errors": [{
            "status": "403",
            "title": "The document ID could not be found."}],
            "error": "API limit reached."
        }

        mock_requests.get(
            'http://url.com?api_key=1234',
            json=regulation_response,
            status_code=403
        )

        mock_requests.put(
            'http://work_server:8080/put_results',
            json={'success': 'The job was successfully completed'},
            status_code=200
        )
        client.job_operation()
        response = mock_requests.request_history[-1]
        assert '403' in response.json()


def test_get_job_timesout(mock_requests):
    with mock_requests:
        mock_requests.get(
            'http://work_server:8080/get_job',
            exc=Timeout)

        with pytest.raises(Timeout):
            Client(MockRedisWithStorage()).get_job()


def test_perform_job_timesout(mock_requests):
    with mock_requests:
        fake_url = 'http://regulations.gov/fake/api/call'
        mock_requests.get(
            fake_url,
            exc=ReadTimeout)

        assert Client(MockRedisWithStorage()).perform_job(fake_url) \
            == {"error": "Read Timeout"}


def test_client_returns_400_error_to_server(mock_requests):
    client = Client(MockRedisWithStorage())
    client.api_key = 1234

    with mock_requests:
        mock_requests.get(
            'http://work_server:8080/get_job?client_id=-1',
            json={'job_id': '1',
                  'url': 'http://url.com',
                  'job_type': 'documents',
                  'reg_id': '1',
                  'agency': 'foo'},
            status_code=200
        )

        regulation_response = {"error": [{
            "status": "400",
            "title": "The document ID could not be found."}]}

        mock_requests.get(
            'http://url.com?api_key=1234',
            json=regulation_response,
            status_code=400
        )

        mock_requests.put(
            'http://work_server:8080/put_results',
            json={'success': 'The job was successfully completed'},
            status_code=200
        )
        client.job_operation()
        response = mock_requests.request_history[-1]
        assert '400' in response.json()


def test_client_returns_500_error_to_server(mock_requests):
    client = Client(MockRedisWithStorage())
    client.api_key = 1234

    with mock_requests:
        mock_requests.get(
            'http://work_server:8080/get_job?client_id=-1',
            json={'job_id': '1',
                  'url': 'http://url.com',
                  'job_type': 'documents',
                  'reg_id': '1',
                  'agency': 'foo'},
            status_code=200
        )

        regulation_response = {"error": [{
            "status": "500",
            "title": "INTERNAL_SERVER_ERROR",
            "detail": "Incorrect result size: expected 1, actual 2"}]
        }

        mock_requests.get(
            'http://url.com?api_key=1234',
            json=regulation_response,
            status_code=500
        )

        mock_requests.put(
            'http://work_server:8080/put_results',
            json={'success': 'The job was successfully completed'},
            status_code=200
        )
        client.job_operation()
        response = mock_requests.request_history[-1]
        assert '500' in response.json()


def test_client_handles_empty_json(mock_requests, path_generator):
    client = Client(MockRedisWithStorage())
    client.api_key = 1234

    with mock_requests:
        mock_requests.get(
            'http://work_server:8080/get_job?client_id=-1',
            json={'job_id': '1',
                  'url': 'http://url.com',
                  'job_type': 'attachments',
                  'reg_id': '1',
                  'agency': 'foo'},
            status_code=200
        )
        mock_requests.get(
            'http://url.com?api_key=1234',
            json={"data": []
                  },
            status_code=200
        )

        mock_requests.get(
            "https://downloads.regulations.gov",
            json={"data": 'foobar'},
            status_code=200
        )
        mock_requests.put('http://work_server:8080/put_results', text='{}')
        client.job_operation()

        mock_requests.put(f'{BASE_URL}/put_results', text='{}')
        client.job_operation()
        put_request = mock_requests.request_history[2]
        json_data = json.loads(put_request.json())
        assert json_data['job_id'] == "1"
        assert json_data['job_type'] == "attachments"
        assert json_data['results'] == {'data': []}
        output_path = path_generator.get_path(json_data['results'])
        assert output_path == "/unknown/unknown.json"


def test_get_output_path_error(path_generator):
    results = {'error': 'error'}
    output_path = path_generator.get_path(results)

    assert output_path == "/unknown/unknown.json"


def test_handles_nonetype_error(mock_requests, path_generator):
    """
    Test for handling of the NoneType Error caused by null fileformats
    """
    client = Client(MockRedisWithStorage())
    client.api_key = 1234

    with mock_requests:
        mock_requests.get(
            'http://work_server:8080/get_job?client_id=-1',
            json={'job_id': '1',
                  'url': 'http://regulations.gov/job',
                  'job_type': 'comments',
                  'reg_id': '1',
                  'agency': 'foo'},
            status_code=200
        )
        mock_requests.get(
            'http://regulations.gov/job?api_key=1234',
            json={
                "data": {
                    "id": "agencyID-001-0002",
                    "type": "comments",
                    "attributes": {
                        "agencyId": "agencyID",
                        "docketId": "agencyID-001"
                    }
                },
                "included": [{
                    "attributes": {
                        "fileFormats": None
                    },
                }]
            },
            status_code=200
        )

        mock_requests.put('http://work_server:8080/put_results', text='{}')
        client.job_operation()
        put_request = mock_requests.request_history[2]
        json_data = json.loads(put_request.json())
        assert json_data['job_type'] == "comments"
        results = json_data['results']
        attachment_paths = path_generator.get_attachment_json_paths(results)
        assert attachment_paths == []


@mock_s3
def test_success_client_logging(capsys, mock_requests):
<<<<<<< HEAD
    create_mock_mirrulations_bucket()
    client = Client()
=======
    client = Client(MockRedisWithStorage())
>>>>>>> c945aad8
    client.api_key = 1234

    with mock_requests:
        mock_requests.get(
            'http://work_server:8080/get_job?client_id=-1',
            json={'job_id': '1',
                  'url': 'https://api.regulations.gov/v4/documents/type_id',
                  'job_type': 'documents',
                  'reg_id': '1',
                  'agency': 'foo'},
            status_code=200
        )
        mock_requests.get(
            'https://api.regulations.gov/v4/documents/type_id?api_key=1234',
            json={'data': {'id': '1', 'type': 'documents',
                           'attributes':
                           {'agencyId': 'NOAA', 'docketId': 'NOAA-0001-0001'},
                           'job_type': 'documents'}},
            status_code=200
        )
        mock_requests.put('http://work_server:8080/put_results', text='{}')
        client.job_operation()
    captured = capsys.readouterr()
    print_data = [
        'Processing job from work server\n',
        'Regulations.gov link: https://www.regulations.gov/document/type_id\n',
        'API URL: https://api.regulations.gov/v4/documents/type_id\n',
        'Performing job\n',
        'Sending Job 1 to Work Server\n',
        'SUCCESS: https://api.regulations.gov/v4/documents/type_id complete\n'
    ]
    assert captured.out == "".join(print_data)


def test_failure_job_results(capsys, mock_requests):
    client = Client(MockRedisWithStorage())
    client.api_key = 1234

    with mock_requests:
        mock_requests.get(
            'http://work_server:8080/get_job?client_id=-1',
            json={'job_id': '1',
                  'url': 'http://url.com',
                  'job_type': 'documents',
                  'reg_id': '1',
                  'agency': 'foo'},
            status_code=200
        )
        mock_requests.get(
            'http://url.com?api_key=1234',
            json={"error": 'foobar'},
            status_code=200
        )
        mock_requests.get(
            "https://downloads.regulations.gov",
            json={"error": 'foobar'},
            status_code=200
        )
        mock_requests.put('http://work_server:8080/put_results', text='{}')
        client.job_operation()

        put_request = mock_requests.request_history[2]
        json_data = json.loads(put_request.json())
        assert json_data['results'] == {'error': 'foobar'}
        assert client.cache.get_jobs_done()['num_documents_done'] == 0

        print_data = {
            'Processing job from work server\n'
            'Regulations.gov link: https://www.regulations.gov//url.com\n'
            'API URL: http://url.com\n'
            'Performing job\n'
            'Sending Job 1 to Work Server\n'
            'FAILURE: Error in http://url.com\n'
            'Error: foobar\n'
        }

        captured = capsys.readouterr()
        assert captured.out == "".join(print_data)


# Client Attachments Tests
def test_client_downloads_attachment_results(mock_requests):
    client = Client(MockRedisWithStorage())
    client.api_key = 1234

    with mock_requests:
        mock_requests.get(
            'http://work_server:8080/get_job?client_id=-1',
            json={'job_id': '1',
                  'url': 'http://url.com',
                  'job_type': 'comments',
                  'reg_id': '1',
                  'agency': 'foo'},
            status_code=200
        )
        mock_requests.get(
            'http://url.com?api_key=1234',
            json={
                "data": {
                    "id": "FDA-2016-D-2335-1566",
                    "type": "comments",
                    "attributes": {
                        "agencyId": "FDA",
                        "docketId": "FDA-2016-D-2335"
                    }
                },
                "included": [{
                    "attributes": {
                        "fileFormats": [{
                            "fileUrl": "https://fakeurl.gov"
                        }]
                    }
                }]
            },
            status_code=200
        )
        mock_requests.get(
            "https://fakeurl.gov",
            json={"data": 'foobar'},
            status_code=200
        )
        mock_requests.put('http://work_server:8080/put_results', text='{}')

        client.job_operation()
        put_request = mock_requests.request_history[2]
        json_data = json.loads(put_request.json())
        assert json_data['job_id'] == "1"
        assert json_data['job_type'] == "comments"


def test_handles_empty_attachment_list(mock_requests):
    """
    Test that handles empty attachment list from comments json being:
    {
        "relationships" : {
                "attachments" : {
                    "data" : [ ]}
                    }
    }
    """
    client = Client(MockRedisWithStorage())
    client.api_key = 1234

    with mock_requests:
        mock_requests.get(
            'http://work_server:8080/get_job?client_id=-1',
            json={'job_id': '1',
                  'url': 'http://regulations.gov/job',
                  'job_type': 'comments',
                  'reg_id': '1',
                  'agency': 'foo'},
            status_code=200
        )
        mock_requests.get(
            'http://regulations.gov/job?api_key=1234',
            json={
                "data": {
                    "id": "agencyID-001-0002",
                    "type": "comments",
                    "attributes": {
                        "agencyId": "agencyID",
                        "docketId": "agencyID-001"
                    }
                },
                "relationships": {
                    "attachments": {
                        "data": []
                    }
                }
            },
            status_code=200
        )

        mock_requests.put('http://work_server:8080/put_results', text='{}')
        client.job_operation()
        put_request = mock_requests.request_history[2]
        json_data = json.loads(put_request.json())
        results = json_data['results']
        assert json_data['job_type'] == "comments"
        assert client.does_comment_have_attachment(results) is False


def test_success_attachment_logging(capsys, mock_requests):
    client = Client(MockRedisWithStorage())
    client.api_key = 1234

    with mock_requests:
        mock_requests.get(
            'http://work_server:8080/get_job?client_id=-1',
            json={'job_id': '1',
                  'url': 'http://url.com',
                  'job_type': 'comments',
                  'reg_id': '1',
                  'agency': 'foo'},
            status_code=200
        )
        mock_requests.get(
            'http://url.com?api_key=1234',
            json={
                "data": {
                    "id": "agencyID-001-0002",
                    "type": "comments",
                    "attributes": {
                        "agencyId": "agencyID",
                        "docketId": "agencyID-001"
                    }
                },
                "included": [{
                    "attributes": {
                        "fileFormats": [{
                            "fileUrl": "https://downloads.regulations.gov"
                        }]
                    }
                }]
            },
            status_code=200
        )

        mock_requests.get(
            "https://downloads.regulations.gov",
            json={"data": 'foobar'},
            status_code=200
        )
        mock_requests.put('http://work_server:8080/put_results', text='{}')
        client.job_operation()

        assert client.cache.get_jobs_done()['num_comments_done'] == 1
        assert client.cache.get_jobs_done()['num_attachments_done'] == 1

        print_data = {
            'Processing job from work server\n'
            'Regulations.gov link: https://www.regulations.gov//url.com\n'
            'API URL: http://url.com\n'
            'Performing job\n'
            'Sending Job 1 to Work Server\n'
            'Found 1 attachment(s) for Comment - agencyID-001-0002\n'
            'Downloaded 1/1 attachment(s) for Comment - agencyID-001-0002\n'
            'SUCCESS: http://url.com complete\n'
        }

        captured = capsys.readouterr()
        assert captured.out == "".join(print_data)


def test_success_no_attachment_logging(capsys, mock_requests):
    client = Client(MockRedisWithStorage())
    client.api_key = 1234

    with mock_requests:
        mock_requests.get(
            'http://work_server:8080/get_job?client_id=-1',
            json={'job_id': '1',
                  'url': 'http://url.com',
                  'job_type': 'attachments',
                  'reg_id': '1',
                  'agency': 'foo'},
            status_code=200
        )
        mock_requests.get(
            'http://url.com?api_key=1234',
            json={"data": []},
            status_code=200
        )

        mock_requests.put('http://work_server:8080/put_results', text='{}')
        client.job_operation()

        print_data = {
            'Processing job from work server\n'
            'Regulations.gov link: https://www.regulations.gov//url.com\n'
            'API URL: http://url.com\n'
            'Performing job\n'
            'Sending Job 1 to Work Server\n'
            'SUCCESS: http://url.com complete\n'
        }

        captured = capsys.readouterr()
        assert captured.out == "".join(print_data)


def test_failure_attachment_job_results(capsys, mock_requests):
    client = Client(MockRedisWithStorage())
    client.api_key = 1234

    with mock_requests:
        mock_requests.get(
            'http://work_server:8080/get_job?client_id=-1',
            json={'job_id': '1',
                  'url': 'http://url.com',
                  'job_type': 'comments',
                  'reg_id': '1',
                  'agency': 'foo'},
            status_code=200
        )
        mock_requests.get(
            'http://url.com?api_key=1234',
            json={
                "data": {
                    "id": "agencyID-001-0002",
                    "type": "comments",
                    "attributes": {
                        "agencyId": "agencyID",
                        "docketId": "agencyID-001"
                    }
                },
                "included": [{
                    "attributes": {
                        "fileFormats": [{
                            "fileUrl": "https://downloads.regulations.gov"
                        }]
                    }
                }]
            },
            status_code=200
        )

        mock_requests.get(
            "https://downloads.regulations.gov",
            json={"data": 'foobar'},
            status_code=200
        )
        mock_requests.put('http://work_server:8080/put_results', text='{}')
        client.job_operation()

        print_data = {
            'Processing job from work server\n'
            'Regulations.gov link: https://www.regulations.gov//url.com\n'
            'API URL: http://url.com\n'
            'Performing job\n'
            'Sending Job 1 to Work Server\n'
            'Found 1 attachment(s) for Comment - agencyID-001-0002\n'
            'Downloaded 1/1 attachment(s) for Comment - agencyID-001-0002\n'
            'SUCCESS: http://url.com complete\n'
        }

        captured = capsys.readouterr()
        assert captured.out == "".join(print_data)


def test_two_attachments_in_comment(mock_requests):
    client = Client(MockRedisWithStorage())
    client.api_key = 1234

    with mock_requests:
        mock_requests.get(
            'http://work_server:8080/get_job?client_id=-1',
            json={'job_id': '1',
                  'url': 'http://url.com',
                  'job_type': 'comments',
                  'reg_id': '1',
                  'agency': 'foo'},
            status_code=200
        )
        mock_requests.get(
            'http://url.com?api_key=1234',
            json={
                "data": {
                    "id": "agencyID-001-0002",
                    "type": "comments",
                    "attributes": {
                        "agencyId": "agencyID",
                        "docketId": "agencyID-001"
                    }
                },
                "included": [{
                    "attributes": {
                        "fileFormats": [{
                            "fileUrl": "https://downloads.regulations.gov/1"
                        }, {
                            "fileUrl": "https://downloads.regulations.gov/2"
                        }]
                    }
                }]
            },
            status_code=200
        )

        mock_requests.get(
            "https://downloads.regulations.gov",
            json={"data": 'foobar'},
            status_code=200
        )
        mock_requests.put('http://work_server:8080/put_results', text='{}')
        client.job_operation()

        assert client.cache.get_jobs_done()['num_comments_done'] == 1
        assert client.cache.get_jobs_done()['num_attachments_done'] == 2


def test_add_attachment_information_to_data():
    data = {}
    path = '/USTR/docket.json'
    filename = "docket.json"
    client = Client(MockRedisWithStorage())
    data = client.add_attachment_information_to_data(data, path, filename)
    assert data['job_type'] == 'attachments'
    assert data['attachment_path'] == '/data/data/USTR/docket.json'
    assert data['attachment_filename'] == 'docket.json'


def test_download_htm(capsys, mocker, mock_requests):
    mocker.patch('mirrclient.saver.Saver.save_binary', return_value=None)

    client = Client(MockRedisWithStorage())

    pdf = "https://downloads.regulations.gov/USTR/content.pdf"
    htm = "https://downloads.regulations.gov/USTR/content.htm"
    htm_json = {
            "data": {
                "attributes": {
                    "fileFormats": [{
                        "fileUrl": pdf,
                        "format": "pdf",
                        "size": 182010
                        }, {
                        "fileUrl": htm,
                        "format": "htm",
                        "size": 9709
                        }
                    ]
                }
            }
        }

    with mock_requests:
        mock_requests.get(
            htm,
            json={"data": 'foobar'},
            status_code=200
        )

        client.download_htm(htm_json)
        captured = capsys.readouterr().out
        assert f"SAVED document HTM - {htm} to path:" in captured


def test_downloading_htm_send_job(capsys, mock_requests, mocker):
<<<<<<< HEAD
    mocker.patch('mirrclient.saver.Saver.save_binary', return_value=None)
    client = Client()
=======
    mocker.patch('mirrclient.saver.Saver.make_path', return_value=None)
    mocker.patch('mirrclient.saver.Saver.save_attachment', return_value=None)
    client = Client(MockRedisWithStorage())
>>>>>>> c945aad8
    client.api_key = 1234

    with mock_requests:
        mock_requests.get(
            'http://work_server:8080/get_job?client_id=-1',
            json={'job_id': '1',
                  'url': 'https://api.regulations.gov/v4/documents/type_id',
                  'job_type': 'documents',
                  'reg_id': '1',
                  'agency': 'foo'},
            status_code=200
        )
        mock_requests.get(
            'https://api.regulations.gov/v4/documents/type_id?api_key=1234',
            json={'data': {'id': '1', 'type': 'documents',
                           'attributes':
                           {'agencyId': 'NOAA', 'docketId': 'NOAA-0001-0001',
                            "fileFormats": [{
                               "fileUrl": ("https://downloads.regulations."
                                            "gov/USTR-2015-0010-0001/"
                                            "content.htm"),
                               "format": "htm",
                               "size": 9709
                            }]},
                           'job_type': 'documents'}},
            status_code=200
        )
        mock_requests.put('http://work_server:8080/put_results', text='{}')
        mock_requests.get('https://downloads.regulations.gov/'
                          'USTR-2015-0010-0001/content.htm')
        client.job_operation()
    captured = capsys.readouterr()
    print_data = [
        'Processing job from work server\n',
        'Regulations.gov link: https://www.regulations.gov/document/type_id\n',
        'API URL: https://api.regulations.gov/v4/documents/type_id\n',
        'Performing job\n',
        'Sending Job 1 to Work Server\n',
        ('SAVED document HTM '
            '- https://downloads.regulations.gov/USTR-2015-0010-0001/'
            'content.htm to path:  '
            '/NOAA/NOAA-0001-0001/text-NOAA-0001-0001/documents/'
            '1_content.htm\n'),
        'SUCCESS: https://api.regulations.gov/v4/documents/type_id complete\n'
    ]
    assert captured.out == "".join(print_data)


def test_downloading_docket(mock_requests):
    client = Client(MockRedisWithStorage())
    client.api_key = 1234

    with mock_requests:
        mock_requests.get(
            'http://work_server:8080/get_job?client_id=-1',
            json={'job_id': '1',
                  'url': 'http://regulations.gov/job',
                  'job_type': 'dockets',
                  'reg_id': '1',
                  'agency': 'foo'},
            status_code=200
        )
        mock_requests.get(
            'http://regulations.gov/job?api_key=1234',
            json={
                "data": {
                    "id": "agencyID-001-0002",
                    "type": "dockets"
                },
            },
            status_code=200
        )

        mock_requests.put('http://work_server:8080/put_results', text='{}')
        client.job_operation()
        assert client.cache.get_jobs_done()['num_dockets_done'] == 1
        put_request = mock_requests.request_history[2]
        json_data = json.loads(put_request.json())
        assert json_data['job_type'] == "dockets"
        results = json_data['results']['data']
        assert results['type'] == 'dockets'


def test_download_no_htm_send_job(capsys, mock_requests, mocker):
    mocker.patch('mirrclient.saver.Saver.make_path', return_value=None)
    mocker.patch('mirrclient.saver.Saver.save_attachment', return_value=None)
    client = Client(MockRedisWithStorage())
    client.api_key = 1234

    with mock_requests:
        mock_requests.get(
            'http://work_server:8080/get_job?client_id=-1',
            json={'job_id': '1',
                  'url': 'https://api.regulations.gov/v4/documents/type_id',
                  'job_type': 'documents',
                  'reg_id': '1',
                  'agency': 'foo'},
            status_code=200
        )
        mock_requests.get(
            'https://api.regulations.gov/v4/documents/type_id?api_key=1234',
            json={'data': {'id': '1', 'type': 'documents',
                           'attributes':
                           {'agencyId': 'NOAA', 'docketId': 'NOAA-0001-0001',
                            "fileFormats": None},
                           'job_type': 'documents'}},
            status_code=200
        )
        mock_requests.put('http://work_server:8080/put_results', text='{}')
        mock_requests.get('https://downloads.regulations.gov/'
                          'USTR-2015-0010-0001/content.htm')
        client.job_operation()
    captured = capsys.readouterr()
    print_data = [
        'Processing job from work server\n',
        'Regulations.gov link: https://www.regulations.gov/document/type_id\n',
        'API URL: https://api.regulations.gov/v4/documents/type_id\n',
        'Performing job\n',
        'Sending Job 1 to Work Server\n',
        'SUCCESS: https://api.regulations.gov/v4/documents/type_id complete\n'
    ]
    assert captured.out == "".join(print_data)<|MERGE_RESOLUTION|>--- conflicted
+++ resolved
@@ -7,12 +7,10 @@
 from mirrclient.client import NoJobsAvailableException, Client
 from mirrclient.client import is_environment_variables_present
 from requests.exceptions import Timeout, ReadTimeout
-<<<<<<< HEAD
 from moto import mock_s3
 import boto3
-=======
 from mirrmock.mock_redis import MockRedisWithStorage
->>>>>>> c945aad8
+
 
 BASE_URL = 'http://work_server:8080'
 
@@ -437,12 +435,8 @@
 
 @mock_s3
 def test_success_client_logging(capsys, mock_requests):
-<<<<<<< HEAD
     create_mock_mirrulations_bucket()
-    client = Client()
-=======
-    client = Client(MockRedisWithStorage())
->>>>>>> c945aad8
+    client = Client(MockRedisWithStorage())
     client.api_key = 1234
 
     with mock_requests:
@@ -880,14 +874,8 @@
 
 
 def test_downloading_htm_send_job(capsys, mock_requests, mocker):
-<<<<<<< HEAD
     mocker.patch('mirrclient.saver.Saver.save_binary', return_value=None)
-    client = Client()
-=======
-    mocker.patch('mirrclient.saver.Saver.make_path', return_value=None)
-    mocker.patch('mirrclient.saver.Saver.save_attachment', return_value=None)
-    client = Client(MockRedisWithStorage())
->>>>>>> c945aad8
+    client = Client(MockRedisWithStorage())
     client.api_key = 1234
 
     with mock_requests:
@@ -972,8 +960,8 @@
 
 
 def test_download_no_htm_send_job(capsys, mock_requests, mocker):
-    mocker.patch('mirrclient.saver.Saver.make_path', return_value=None)
-    mocker.patch('mirrclient.saver.Saver.save_attachment', return_value=None)
+
+    mocker.patch('mirrclient.saver.Saver.save_binary', return_value=None)
     client = Client(MockRedisWithStorage())
     client.api_key = 1234
 
