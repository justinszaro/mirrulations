--- conflicted
+++ resolved
@@ -171,7 +171,6 @@
     assert output_path == "/unknown/unknown.json"
 
 
-<<<<<<< HEAD
 # def test_handles_nonetype_error(mock_requests, path_generator):
 #     """
 #     Test for handling of the NoneType Error caused by null fileformats
@@ -561,483 +560,92 @@
 #     assert data['job_type'] == 'attachments'
 #     assert data['attachment_path'] == '/data/data/USTR/docket.json'
 #     assert data['attachment_filename'] == 'docket.json'
-=======
-def test_handles_nonetype_error(mock_requests, path_generator):
-    """
-    Test for handling of the NoneType Error caused by null fileformats
-    """
-    client = Client()
-    client.api_key = 1234
-
-    with mock_requests:
-        mock_requests.get(
-            'http://work_server:8080/get_job?client_id=-1',
-            json={'job_id': '1',
-                  'url': 'http://regulations.gov/job',
-                  'job_type': 'comments',
-                  'reg_id': '1',
-                  'agency': 'foo'},
-            status_code=200
-        )
-        mock_requests.get(
-            'http://regulations.gov/job?api_key=1234',
-            json={
-                "data": {
-                    "id": "agencyID-001-0002",
-                    "type": "comments",
-                    "attributes": {
-                        "agencyId": "agencyID",
-                        "docketId": "agencyID-001"
-                    }
-                },
-                "included": [{
-                    "attributes": {
-                        "fileFormats": None
-                    },
-                }]
-            },
-            status_code=200
-        )
-
-        mock_requests.put('http://work_server:8080/put_results', text='{}')
-        client.job_operation()
-        put_request = mock_requests.request_history[2]
-        json_data = json.loads(put_request.json())
-        assert json_data['job_type'] == "comments"
-        results = json_data['results']
-        attachment_paths = path_generator.get_attachment_json_paths(results)
-        assert attachment_paths == []
-
-
-def test_success_client_logging(capsys, mock_requests):
-    client = Client()
-    client.api_key = 1234
-
-    with mock_requests:
-        mock_requests.get(
-            'http://work_server:8080/get_job?client_id=-1',
-            json={'job_id': '1',
-                  'url': 'https://api.regulations.gov/v4/documents/type_id',
-                  'job_type': 'documents',
-                  'reg_id': '1',
-                  'agency': 'foo'},
-            status_code=200
-        )
-        mock_requests.get(
-            'https://api.regulations.gov/v4/documents/type_id?api_key=1234',
-            json={'data': {'id': '1', 'type': 'documents',
-                           'attributes':
-                           {'agencyId': 'NOAA', 'docketId': 'NOAA-0001-0001'},
-                           'job_type': 'documents'}},
-            status_code=200
-        )
-        mock_requests.put('http://work_server:8080/put_results', text='{}')
-        client.job_operation()
-    captured = capsys.readouterr()
-    print_data = [
-        'Processing job from work server\n',
-        'Regulations.gov link: https://www.regulations.gov/document/type_id\n',
-        'API URL: https://api.regulations.gov/v4/documents/type_id\n',
-        'Performing job\n',
-        'Sending Job 1 to Work Server\n',
-        'SUCCESS: https://api.regulations.gov/v4/documents/type_id complete\n'
-    ]
-    assert captured.out == "".join(print_data)
-
-
-def test_failure_job_results(capsys, mock_requests):
-    client = Client()
-    client.api_key = 1234
-
-    with mock_requests:
-        mock_requests.get(
-            'http://work_server:8080/get_job?client_id=-1',
-            json={'job_id': '1',
-                  'url': 'http://url.com',
-                  'job_type': 'documents',
-                  'reg_id': '1',
-                  'agency': 'foo'},
-            status_code=200
-        )
-        mock_requests.get(
-            'http://url.com?api_key=1234',
-            json={"error": 'foobar'},
-            status_code=200
-        )
-        mock_requests.get(
-            "https://downloads.regulations.gov",
-            json={"error": 'foobar'},
-            status_code=200
-        )
-        mock_requests.put('http://work_server:8080/put_results', text='{}')
-        client.job_operation()
-
-        print_data = {
-            'Processing job from work server\n'
-            'Regulations.gov link: https://www.regulations.gov//url.com\n'
-            'API URL: http://url.com\n'
-            'Performing job\n'
-            'Sending Job 1 to Work Server\n'
-            'FAILURE: Error in http://url.com\n'
-            'Error: foobar\n'
-        }
-
-        captured = capsys.readouterr()
-        assert captured.out == "".join(print_data)
-
-
-# Client Attachments Tests
-def test_client_downloads_attachment_results(mock_requests):
-    client = Client()
-    client.api_key = 1234
-
-    with mock_requests:
-        mock_requests.get(
-            'http://work_server:8080/get_job?client_id=-1',
-            json={'job_id': '1',
-                  'url': 'http://url.com',
-                  'job_type': 'comments',
-                  'reg_id': '1',
-                  'agency': 'foo'},
-            status_code=200
-        )
-        mock_requests.get(
-            'http://url.com?api_key=1234',
-            json={
-                "data": {
-                    "id": "FDA-2016-D-2335-1566",
-                    "type": "comments",
-                    "attributes": {
-                        "agencyId": "FDA",
-                        "docketId": "FDA-2016-D-2335"
-                    }
-                },
-                "included": [{
-                    "attributes": {
-                        "fileFormats": [{
-                            "fileUrl": "https://fakeurl.gov"
-                        }]
-                    }
-                }]
-            },
-            status_code=200
-        )
-        mock_requests.get(
-            "https://fakeurl.gov",
-            json={"data": 'foobar'},
-            status_code=200
-        )
-        mock_requests.put('http://work_server:8080/put_results', text='{}')
-
-        client.job_operation()
-        put_request = mock_requests.request_history[2]
-        json_data = json.loads(put_request.json())
-        assert json_data['job_id'] == "1"
-        assert json_data['job_type'] == "comments"
-
-
-def test_handles_empty_attachment_list(mock_requests):
-    """
-    Test that handles empty attachment list from comments json being:
-    {
-        "relationships" : {
-                "attachments" : {
-                    "data" : [ ]}
-                    }
-    }
-    """
-    client = Client()
-    client.api_key = 1234
-
-    with mock_requests:
-        mock_requests.get(
-            'http://work_server:8080/get_job?client_id=-1',
-            json={'job_id': '1',
-                  'url': 'http://regulations.gov/job',
-                  'job_type': 'comments',
-                  'reg_id': '1',
-                  'agency': 'foo'},
-            status_code=200
-        )
-        mock_requests.get(
-            'http://regulations.gov/job?api_key=1234',
-            json={
-                "data": {
-                    "id": "agencyID-001-0002",
-                    "type": "comments",
-                    "attributes": {
-                        "agencyId": "agencyID",
-                        "docketId": "agencyID-001"
-                    }
-                },
-                "relationships": {
-                    "attachments": {
-                        "data": []
-                    }
-                }
-            },
-            status_code=200
-        )
-
-        mock_requests.put('http://work_server:8080/put_results', text='{}')
-        client.job_operation()
-        put_request = mock_requests.request_history[2]
-        json_data = json.loads(put_request.json())
-        results = json_data['results']
-        assert json_data['job_type'] == "comments"
-        assert client.does_comment_have_attachment(results) is False
-
-
-def test_success_attachment_logging(capsys, mock_requests):
-    client = Client()
-    client.api_key = 1234
-
-    with mock_requests:
-        mock_requests.get(
-            'http://work_server:8080/get_job?client_id=-1',
-            json={'job_id': '1',
-                  'url': 'http://url.com',
-                  'job_type': 'comments',
-                  'reg_id': '1',
-                  'agency': 'foo'},
-            status_code=200
-        )
-        mock_requests.get(
-            'http://url.com?api_key=1234',
-            json={
-                "data": {
-                    "id": "agencyID-001-0002",
-                    "type": "comments",
-                    "attributes": {
-                        "agencyId": "agencyID",
-                        "docketId": "agencyID-001"
-                    }
-                },
-                "included": [{
-                    "attributes": {
-                        "fileFormats": [{
-                            "fileUrl": "https://downloads.regulations.gov"
-                        }]
-                    }
-                }]
-            },
-            status_code=200
-        )
-
-        mock_requests.get(
-            "https://downloads.regulations.gov",
-            json={"data": 'foobar'},
-            status_code=200
-        )
-        mock_requests.put('http://work_server:8080/put_results', text='{}')
-        client.job_operation()
-
-        print_data = {
-            'Processing job from work server\n'
-            'Regulations.gov link: https://www.regulations.gov//url.com\n'
-            'API URL: http://url.com\n'
-            'Performing job\n'
-            'Sending Job 1 to Work Server\n'
-            'Found 1 attachment(s) for Comment - agencyID-001-0002\n'
-            'Downloaded 1/1 attachment(s) for Comment - agencyID-001-0002\n'
-            'SUCCESS: http://url.com complete\n'
-        }
-
-        captured = capsys.readouterr()
-        assert captured.out == "".join(print_data)
-
-
-def test_success_no_attachment_logging(capsys, mock_requests):
-    client = Client()
-    client.api_key = 1234
-
-    with mock_requests:
-        mock_requests.get(
-            'http://work_server:8080/get_job?client_id=-1',
-            json={'job_id': '1',
-                  'url': 'http://url.com',
-                  'job_type': 'attachments',
-                  'reg_id': '1',
-                  'agency': 'foo'},
-            status_code=200
-        )
-        mock_requests.get(
-            'http://url.com?api_key=1234',
-            json={"data": []},
-            status_code=200
-        )
-
-        mock_requests.put('http://work_server:8080/put_results', text='{}')
-        client.job_operation()
-
-        print_data = {
-            'Processing job from work server\n'
-            'Regulations.gov link: https://www.regulations.gov//url.com\n'
-            'API URL: http://url.com\n'
-            'Performing job\n'
-            'Sending Job 1 to Work Server\n'
-            'SUCCESS: http://url.com complete\n'
-        }
-
-        captured = capsys.readouterr()
-        assert captured.out == "".join(print_data)
-
-
-def test_failure_attachment_job_results(capsys, mock_requests):
-    client = Client()
-    client.api_key = 1234
-
-    with mock_requests:
-        mock_requests.get(
-            'http://work_server:8080/get_job?client_id=-1',
-            json={'job_id': '1',
-                  'url': 'http://url.com',
-                  'job_type': 'comments',
-                  'reg_id': '1',
-                  'agency': 'foo'},
-            status_code=200
-        )
-        mock_requests.get(
-            'http://url.com?api_key=1234',
-            json={
-                "data": {
-                    "id": "agencyID-001-0002",
-                    "type": "comments",
-                    "attributes": {
-                        "agencyId": "agencyID",
-                        "docketId": "agencyID-001"
-                    }
-                },
-                "included": [{
-                    "attributes": {
-                        "fileFormats": [{
-                            "fileUrl": "https://downloads.regulations.gov"
-                        }]
-                    }
-                }]
-            },
-            status_code=200
-        )
-
-        mock_requests.get(
-            "https://downloads.regulations.gov",
-            json={"data": 'foobar'},
-            status_code=200
-        )
-        mock_requests.put('http://work_server:8080/put_results', text='{}')
-        client.job_operation()
-
-        print_data = {
-            'Processing job from work server\n'
-            'Regulations.gov link: https://www.regulations.gov//url.com\n'
-            'API URL: http://url.com\n'
-            'Performing job\n'
-            'Sending Job 1 to Work Server\n'
-            'Found 1 attachment(s) for Comment - agencyID-001-0002\n'
-            'Downloaded 1/1 attachment(s) for Comment - agencyID-001-0002\n'
-            'SUCCESS: http://url.com complete\n'
-        }
-
-        captured = capsys.readouterr()
-        assert captured.out == "".join(print_data)
-
-
-def test_add_attachment_information_to_data():
-    data = {}
-    path = '/USTR/docket.json'
-    filename = "docket.json"
-    client = Client()
-    data = client.add_attachment_information_to_data(data, path, filename)
-    assert data['job_type'] == 'attachments'
-    assert data['attachment_path'] == '/data/data/USTR/docket.json'
-    assert data['attachment_filename'] == 'docket.json'
-
-
-def test_download_htm(capsys, mocker, mock_requests):
-    mocker.patch('mirrclient.saver.Saver.make_path', return_value=None)
-    mocker.patch('mirrclient.saver.Saver.save_attachment', return_value=None)
-
-    client = Client()
-
-    pdf = "https://downloads.regulations.gov/USTR/content.pdf"
-    htm = "https://downloads.regulations.gov/USTR/content.htm"
-    htm_json = {
-            "data": {
-                "attributes": {
-                    "fileFormats": [{
-                        "fileUrl": pdf,
-                        "format": "pdf",
-                        "size": 182010
-                        }, {
-                        "fileUrl": htm,
-                        "format": "htm",
-                        "size": 9709
-                        }
-                    ]
-                }
-            }
-        }
-
-    with mock_requests:
-        mock_requests.get(
-            htm,
-            json={"data": 'foobar'},
-            status_code=200
-        )
-
-        client.download_htm(htm_json)
-        captured = capsys.readouterr().out
-        assert f"SAVED document HTM - {htm} to path:" in captured
-
-
-def test_downloading_htm_send_job(capsys, mock_requests, mocker):
-    mocker.patch('mirrclient.saver.Saver.make_path', return_value=None)
-    mocker.patch('mirrclient.saver.Saver.save_attachment', return_value=None)
-    client = Client()
-    client.api_key = 1234
-
-    with mock_requests:
-        mock_requests.get(
-            'http://work_server:8080/get_job?client_id=-1',
-            json={'job_id': '1',
-                  'url': 'https://api.regulations.gov/v4/documents/type_id',
-                  'job_type': 'documents',
-                  'reg_id': '1',
-                  'agency': 'foo'},
-            status_code=200
-        )
-        mock_requests.get(
-            'https://api.regulations.gov/v4/documents/type_id?api_key=1234',
-            json={'data': {'id': '1', 'type': 'documents',
-                           'attributes':
-                           {'agencyId': 'NOAA', 'docketId': 'NOAA-0001-0001',
-                            "fileFormats": [{
-                               "fileUrl": ("https://downloads.regulations."
-                                            "gov/USTR-2015-0010-0001/"
-                                            "content.htm"),
-                               "format": "htm",
-                               "size": 9709
-                            }]},
-                           'job_type': 'documents'}},
-            status_code=200
-        )
-        mock_requests.put('http://work_server:8080/put_results', text='{}')
-        mock_requests.get('https://downloads.regulations.gov/'
-                          'USTR-2015-0010-0001/content.htm')
-        client.job_operation()
-    captured = capsys.readouterr()
-    print_data = [
-        'Processing job from work server\n',
-        'Regulations.gov link: https://www.regulations.gov/document/type_id\n',
-        'API URL: https://api.regulations.gov/v4/documents/type_id\n',
-        'Performing job\n',
-        'Sending Job 1 to Work Server\n',
-        ('SAVED document HTM '
-            '- https://downloads.regulations.gov/USTR-2015-0010-0001/'
-            'content.htm to path:  '
-            '/NOAA/NOAA-0001-0001/text-NOAA-0001-0001/documents/'
-            '1_content.htm\n'),
-        'SUCCESS: https://api.regulations.gov/v4/documents/type_id complete\n'
-    ]
-    assert captured.out == "".join(print_data)
->>>>>>> 5cfa8cc8
+
+
+# def test_download_htm(capsys, mocker, mock_requests):
+#     mocker.patch('mirrclient.saver.Saver.make_path', return_value=None)
+#     mocker.patch('mirrclient.saver.Saver.save_attachment', return_value=None)
+
+#     client = Client()
+
+#     pdf = "https://downloads.regulations.gov/USTR/content.pdf"
+#     htm = "https://downloads.regulations.gov/USTR/content.htm"
+#     htm_json = {
+#             "data": {
+#                 "attributes": {
+#                     "fileFormats": [{
+#                         "fileUrl": pdf,
+#                         "format": "pdf",
+#                         "size": 182010
+#                         }, {
+#                         "fileUrl": htm,
+#                         "format": "htm",
+#                         "size": 9709
+#                         }
+#                     ]
+#                 }
+#             }
+#         }
+
+#     with mock_requests:
+#         mock_requests.get(
+#             htm,
+#             json={"data": 'foobar'},
+#             status_code=200
+#         )
+
+#         client.download_htm(htm_json)
+#         captured = capsys.readouterr().out
+#         assert f"SAVED document HTM - {htm} to path:" in captured
+
+
+# def test_downloading_htm_send_job(capsys, mock_requests, mocker):
+#     mocker.patch('mirrclient.saver.Saver.make_path', return_value=None)
+#     mocker.patch('mirrclient.saver.Saver.save_attachment', return_value=None)
+#     client = Client()
+#     client.api_key = 1234
+
+#     with mock_requests:
+#         mock_requests.get(
+#             'http://work_server:8080/get_job?client_id=-1',
+#             json={'job_id': '1',
+#                   'url': 'https://api.regulations.gov/v4/documents/type_id',
+#                   'job_type': 'documents',
+#                   'reg_id': '1',
+#                   'agency': 'foo'},
+#             status_code=200
+#         )
+#         mock_requests.get(
+#             'https://api.regulations.gov/v4/documents/type_id?api_key=1234',
+#             json={'data': {'id': '1', 'type': 'documents',
+#                            'attributes':
+#                            {'agencyId': 'NOAA', 'docketId': 'NOAA-0001-0001',
+#                             "fileFormats": [{
+#                                "fileUrl": ("https://downloads.regulations."
+#                                             "gov/USTR-2015-0010-0001/"
+#                                             "content.htm"),
+#                                "format": "htm",
+#                                "size": 9709
+#                             }]},
+#                            'job_type': 'documents'}},
+#             status_code=200
+#         )
+#         mock_requests.put('http://work_server:8080/put_results', text='{}')
+#         mock_requests.get('https://downloads.regulations.gov/'
+#                           'USTR-2015-0010-0001/content.htm')
+#         client.job_operation()
+#     captured = capsys.readouterr()
+#     print_data = [
+#         'Processing job from work server\n',
+#         'Regulations.gov link: https://www.regulations.gov/document/type_id\n',
+#         'API URL: https://api.regulations.gov/v4/documents/type_id\n',
+#         'Performing job\n',
+#         'Sending Job 1 to Work Server\n',
+#         ('SAVED document HTM '
+#             '- https://downloads.regulations.gov/USTR-2015-0010-0001/'
+#             'content.htm to path:  '
+#             '/NOAA/NOAA-0001-0001/text-NOAA-0001-0001/documents/'
+#             '1_content.htm\n'),
+#         'SUCCESS: https://api.regulations.gov/v4/documents/type_id complete\n'
+#     ]
+#     assert captured.out == "".join(print_data)