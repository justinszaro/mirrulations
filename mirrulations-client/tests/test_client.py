# pylint: disable=W0212
import os
import responses
from mirrcore.path_generator import PathGenerator
from pytest import fixture
import pytest
import requests_mock
from mirrclient.client import Client
from mirrclient.client import is_environment_variables_present
<<<<<<< HEAD
from requests.exceptions import Timeout, ReadTimeout
from moto import mock_s3
import boto3
from mirrmock.mock_redis import MockRedisWithStorage
=======
from mirrclient.exceptions import NoJobsAvailableException
from mirrclient.exceptions import APITimeoutException
from mirrmock.mock_redis import ReadyRedis, InactiveRedis, MockRedisWithStorage
from mirrmock.mock_job_queue import MockJobQueue
from requests.exceptions import ReadTimeout
>>>>>>> 97d744ee


BASE_URL = 'http://work_server:8080'


@fixture(autouse=True)
def mock_env():
    os.environ['WORK_SERVER_HOSTNAME'] = 'work_server'
    os.environ['WORK_SERVER_PORT'] = '8080'
    os.environ['API_KEY'] = 'TESTING_KEY'
    os.environ['ID'] = '-1'
    os.environ['AWS_ACCESS_KEY'] = 'test_key'
    os.environ['AWS_SECRET_ACCESS_KEY'] = 'test_secret_key'


@fixture(name='mock_requests')
def fixture_mock_requests():
    return requests_mock.Mocker()


@fixture(name="path_generator")
def get_path():
    return PathGenerator()


@fixture(autouse=True)
def mock_disk_writing(mocker):
    """
    Mock tests that would be writing to disk
    """
    # patch _write_results and AttachmentSaver.save
    mocker.patch.object(
        Client,
        '_put_results',
        return_value=None
    )
    mocker.patch.object(
        Client,
        '_download_single_attachment',
        return_value=None
    )


def test_check_no_env_values():
    # Need to delete env variables set by mock_env fixture
    del os.environ['WORK_SERVER_HOSTNAME']
    del os.environ['WORK_SERVER_PORT']
    del os.environ['API_KEY']
    assert is_environment_variables_present() is False


def test_check_no_hostname():
    # Need to delete hostname env variable set by mock_env fixture
    del os.environ['WORK_SERVER_HOSTNAME']
    assert is_environment_variables_present() is False


def test_check_no_server_port():
    # Need to delete server port env variable set by mock_env fixture
    del os.environ['WORK_SERVER_PORT']
    assert is_environment_variables_present() is False


def test_check_no_api_key():
    # Need to delete api key env variable set by mock_env fixture
    del os.environ['API_KEY']
    assert is_environment_variables_present() is False


def test_client_has_no_id():
    # Need to delete id env variable set by mock_env fixture
    del os.environ['ID']
    assert is_environment_variables_present() is False


<<<<<<< HEAD
def create_mock_mirrulations_bucket():
    conn = boto3.resource("s3", region_name="us-east-1")
    conn.create_bucket(Bucket="mirrulations")
    return conn


def test_client_gets_job(mock_requests):
    client = Client(MockRedisWithStorage())
    link = 'https://api.regulations.gov/v4/type/type_id'
    with mock_requests:
        mock_requests.get(
            'http://work_server:8080/get_job?client_id=-1',
            json={'job_id': '1', 'url': link, 'job_type': 'attachments',
                  'reg_id': '1', 'agency': 'foo'},
            status_code=200
        )
        job_info = client.get_job()
        assert {'job_id': '1',
                'url': link,
                'job_type': 'attachments',
                'reg_id': '1',
                'agency': 'foo'} == job_info
=======
def test_set_missing_job_key_defaults():
    client = Client(ReadyRedis(), MockJobQueue())
    job = {
        'job_id': 1,
        'url': 'regulations.gov',
        'job_type': 'comments'
    }
    job = client._set_missing_job_key_defaults(job)
    final_job = {
        'job_id': 1,
        'url': 'regulations.gov',
        'job_type': 'comments',
        'reg_id': 'other_reg_id',
        'agency': 'other_agency'
    }
    assert job == final_job
>>>>>>> 97d744ee


def test_remove_plural_from_job():
    client = Client(ReadyRedis(), MockJobQueue())
    job = {'url': 'regulations.gov/comments/DOD-0001-0001'}
    job_without_plural = client._remove_plural_from_job_type(job)
    assert job_without_plural == 'comment/DOD-0001-0001'


def test_can_connect_to_database():
    client = Client(ReadyRedis(), MockJobQueue())
    assert client._can_connect_to_database()


def test_api_call_has_api_key(mock_requests):
    client = Client(MockRedisWithStorage(), MockJobQueue())
    client.api_key = 'KEY12345'
    with mock_requests:
        mock_requests.get(
            'http://regulations.gov/job',
            json={'data': {'foo': 'bar'}},
            status_code=200
        )
        client._perform_job('http://regulations.gov/job')


def test_cannot_connect_to_database():
    client = Client(InactiveRedis(), MockJobQueue())
    assert not client._can_connect_to_database()


def test_job_queue_is_empty():
    client = Client(ReadyRedis(), MockJobQueue())
    with pytest.raises(NoJobsAvailableException):
        client.job_operation()


def test_get_job_from_job_queue_no_redis():
    client = Client(InactiveRedis(), MockJobQueue())
    with pytest.raises(NoJobsAvailableException):
        client._get_job_from_job_queue()


def test_get_job_from_job_queue_gets_job():
    client = Client(ReadyRedis(), MockJobQueue())
    client.job_queue = MockJobQueue()
    client.job_queue.add_job({'job': 'This is a job'})
    assert client._get_job_from_job_queue() == {'job': 'This is a job'}


def test_get_job():
    client = Client(ReadyRedis(), MockJobQueue())
    client.job_queue = MockJobQueue()
    job = {
        'job_id': 1,
        'url': 'https://api.regulations.gov/v4/dockets/type_id',
        'job_type': 'comments',
        'reg_id': 'other_reg_id',
        'agency': 'other_agency'
    }
    client.job_queue.add_job(job)
    assert client._get_job() == job


def test_client_hsets_redis_values():
    mock_redis = ReadyRedis()
    client = Client(mock_redis, MockJobQueue())
    mock_redis.set('jobs_in_progress', ['foo', 'var'])
    mock_redis.set('client_jobs', ['foo', 'bar'])
    job = {'job_id': 1,
           'url': 'fake.com'}
    client._set_redis_values(job)
    assert mock_redis.get('jobs_in_progress') == [1, 'fake.com']
    assert mock_redis.get('client_jobs') == [1, '-1']


# Document HTM Tests
def test_document_has_file_formats_does_not_have_data():
    client = Client(ReadyRedis(), MockJobQueue())
    json = {}
    assert not client._document_has_file_formats(json)


def test_document_has_file_formats_does_not_have_attributes():
    client = Client(ReadyRedis(), MockJobQueue())
    json = {'data': {}}
    assert not client._document_has_file_formats(json)


def test_document_has_file_formats_where_file_formats_is_none():
    client = Client(ReadyRedis(), MockJobQueue())
    json = {'data': {"attributes": {"fileFormats": None}}}
    assert not client._document_has_file_formats(json)


def test_document_has_file_formats_does_not_have_file_formats():
    client = Client(ReadyRedis(), MockJobQueue())
    json = {'data': {'attributes': []}}
    assert not client._document_has_file_formats(json)


def test_document_has_file_formats_has_required_fields():
    client = Client(ReadyRedis(), MockJobQueue())
    json = {'data': {'attributes': {'fileFormats': {}}}}
    assert client._document_has_file_formats(json)


def test_get_document_htm_returns_link():
    client = Client(ReadyRedis(), MockJobQueue())
    json = {'data': {
                'attributes': {
                    'fileFormats': [{
                        'format': 'htm',
                        'fileUrl': 'fake.com'}]}}}
    assert client._get_document_htm(json) == 'fake.com'


def test_get_document_htm_returns_none():
    client = Client(ReadyRedis(), MockJobQueue())
    json = {'data': {
                'attributes': {
                    'fileFormats': [{
                        'format': 'pdf',
                        'fileUrl': 'fake.pdf'}]}}}
    assert client._get_document_htm(json) is None


@responses.activate
def test_client_downloads_document_htm(capsys, mocker):
    mocker.patch('mirrclient.saver.Saver.make_path', return_value=None)
    mocker.patch('mirrclient.saver.Saver.save_attachment', return_value=None)
    mock_redis = ReadyRedis()
    client = Client(mock_redis, MockJobQueue())
    client.api_key = 1234
    client.job_queue.add_job({'job_id': 1,
                              'url': 'http://regulations.gov/documents',
                              "job_type": "documents"})
    mock_redis.set('jobs_in_progress', [1, 'http://regulations.gov/documents'])

    test_json = {'data': {'id': '1', 'type': 'documents',
                                'attributes':
                                {'agencyId': 'USTR',
                                 'docketId': 'USTR-2015-0010',
                                    "fileFormats": [{
                                        "fileUrl":
                                            ("http://downloads.regulations."
                                                "gov/USTR-2015-0010-0001/"
                                             "content.htm"),
                                        "format": "htm",
                                        "size": 9709
                                    }]},
                                'job_type': 'documents'}}
    responses.add(responses.GET, 'http://regulations.gov/documents',
                  json=test_json, status=200)
    responses.add(responses.GET,
                  'http://downloads.regulations.gov/' +
                  'USTR-2015-0010-0001/content.htm',
                  json='\bx17', status=200)
    client.job_operation()
    captured = capsys.readouterr()
    print_data = [
        'Processing job from RabbitMQ.\n',
        'Attempting to get job\n',
        'Job received from job queue\n',
        'Job received: documents for client: -1\n',
        'Regulations.gov link: http://regulations.gov/documents\n',
        'API URL: http://regulations.gov/documents\n',
        'Performing job.\n',
        'Downloading Job 1\n',
        ('SAVED document HTM '
            '- http://downloads.regulations.gov/USTR-2015-0010-0001/'
            'content.htm to path:  '
            '/USTR/USTR-2015-0010/text-USTR-2015-0010/documents/'
            '1_content.htm\n')
    ]
    assert captured.out == "".join(print_data)


# Client Comment Attachments
def test_does_comment_have_attachment_has_attachment():
    client = Client(ReadyRedis(), MockJobQueue())
    comment_json = {'included': [0]}
    assert client._does_comment_have_attachment(comment_json)


def test_does_comment_have_attachment_does_have_attachment():
    client = Client(ReadyRedis(), MockJobQueue())
    comment_json = {'included': []}
    assert not client._does_comment_have_attachment(comment_json)


@responses.activate
def test_handles_none_in_comment_file_formats(path_generator):
    """
    Test for handling of the NoneType Error caused by null fileformats
    """
    mock_redis = ReadyRedis()
    client = Client(mock_redis, MockJobQueue())
    client.api_key = 1234
    client.job_queue.add_job({'job_id': 1,
                              'url': 'http://regulations.gov/job',
                              "job_type": "comments"})
    mock_redis.set('jobs_in_progress', [1,
                                        'http://regulations.gov/job'])
    test_json = {
                "data": {
                    "id": "agencyID-001-0002",
                    "type": "comments",
                    "attributes": {
                        "agencyId": "agencyID",
                        "docketId": "agencyID-001"
                    }
                },
                "included": [{
                    "attributes": {
                        "fileFormats": None
                    },
<<<<<<< HEAD
                }]
            },
            status_code=200
        )

        mock_requests.put('http://work_server:8080/put_results', text='{}')
        client.job_operation()
        put_request = mock_requests.request_history[2]
        json_data = json.loads(put_request.json())
        assert json_data['job_type'] == "comments"
        results = json_data['results']
        attachment_paths = path_generator.get_attachment_json_paths(results)
        assert attachment_paths == []


@mock_s3
def test_success_client_logging(capsys, mock_requests):
    create_mock_mirrulations_bucket()
    client = Client(MockRedisWithStorage())
    client.api_key = 1234

    with mock_requests:
        mock_requests.get(
            'http://work_server:8080/get_job?client_id=-1',
            json={'job_id': '1',
                  'url': 'https://api.regulations.gov/v4/documents/type_id',
                  'job_type': 'documents',
                  'reg_id': '1',
                  'agency': 'foo'},
            status_code=200
        )
        mock_requests.get(
            'https://api.regulations.gov/v4/documents/type_id?api_key=1234',
            json={'data': {'id': '1', 'type': 'documents',
                           'attributes':
                           {'agencyId': 'NOAA', 'docketId': 'NOAA-0001-0001'},
                           'job_type': 'documents'}},
            status_code=200
        )
        mock_requests.put('http://work_server:8080/put_results', text='{}')
        client.job_operation()
    captured = capsys.readouterr()
    print_data = [
        'Processing job from work server\n',
        'Regulations.gov link: https://www.regulations.gov/document/type_id\n',
        'API URL: https://api.regulations.gov/v4/documents/type_id\n',
        'Performing job\n',
        'Sending Job 1 to Work Server\n',
        'SUCCESS: https://api.regulations.gov/v4/documents/type_id complete\n'
    ]
    assert captured.out == "".join(print_data)


def test_failure_job_results(capsys, mock_requests):
    client = Client(MockRedisWithStorage())
    client.api_key = 1234

    with mock_requests:
        mock_requests.get(
            'http://work_server:8080/get_job?client_id=-1',
            json={'job_id': '1',
                  'url': 'http://url.com',
                  'job_type': 'documents',
                  'reg_id': '1',
                  'agency': 'foo'},
            status_code=200
        )
        mock_requests.get(
            'http://url.com?api_key=1234',
            json={"error": 'foobar'},
            status_code=200
        )
        mock_requests.get(
            "https://downloads.regulations.gov",
            json={"error": 'foobar'},
            status_code=200
        )
        mock_requests.put('http://work_server:8080/put_results', text='{}')
        client.job_operation()
=======
                }]}
    responses.add(responses.GET, 'http://regulations.gov/job',
                  json=test_json, status=200)
    client.job_operation()
    assert mock_redis.get('jobs_in_progress') == [1,
                                                  'http://regulations.gov/job']
    assert mock_redis.get('client_jobs') == [1, '-1']
>>>>>>> 97d744ee

    attachment_paths = path_generator.get_attachment_json_paths(test_json)
    assert attachment_paths == []


@responses.activate
def test_client_downloads_attachment_results(mocker, capsys):
    mocker.patch('mirrclient.saver.Saver.make_path', return_value=None)
    mocker.patch('mirrclient.saver.Saver.save_attachment', return_value=None)
    mock_redis = ReadyRedis()
    client = Client(mock_redis, MockJobQueue())
    client.api_key = 1234
    client.job_queue.add_job({'job_id': 1,
                              'url': 'http://regulations.gov/comments',
                              "job_type": "comments"})
    mock_redis.set('jobs_in_progress', [1, 'http://regulations.gov/comments'])

    test_json = {
                "data": {
                    "id": "FDA-2016-D-2335-1566",
                    "type": "comments",
                    "attributes": {
                        "agencyId": "FDA",
                        "docketId": "FDA-2016-D-2335"
                    }
                },
                "included": [{
                    "attributes": {
                        "fileFormats": [{
                            "fileUrl": ("http://downloads.regulations."
                                        "gov/FDA-2016-D-2335/"
                                        "attachment_1.pdf")
                        }]
                    }
                }]
    }
    responses.add(responses.GET, 'http://regulations.gov/comments',
                  json=test_json, status=200)
    responses.add(responses.GET,
                  ('http://downloads.regulations.gov/\
                   FDA-2016-D-2335/attachment_1.pdf'),
                  json='\bx17', status=200)
    client.job_operation()
    captured = capsys.readouterr()
    print_data = [
        'Processing job from RabbitMQ.\n',
        'Attempting to get job\n',
        'Job received from job queue\n',
        'Job received: comments for client: -1\n',
        'Regulations.gov link: http://regulations.gov/comments\n',
        'API URL: http://regulations.gov/comments\n',
        'Performing job.\n',
        'Downloading Job 1\n',
        'Found 1 attachment(s) for Comment - FDA-2016-D-2335-1566\n',
        'Downloaded 1/1 attachment(s) for Comment - FDA-2016-D-2335-1566\n'
    ]
    assert captured.out == "".join(print_data)


@responses.activate
def test_does_comment_have_attachment_with_empty_attachment_list():
    """
    Test that handles empty attachment list from comments json being:
    {
        "relationships" : {
                "attachments" : {
                    "data" : [ ]}
                    }
    }
    """
    client = Client(ReadyRedis(), MockJobQueue())
    client.api_key = 1234

    test_json = {
                "data": {
                    "id": "agencyID-001-0002",
                    "type": "comments",
                    "attributes": {
                        "agencyId": "agencyID",
                        "docketId": "agencyID-001"
                    }
                },
                "relationships": {
                    "attachments": {
                        "data": []
                    }
                }
<<<<<<< HEAD
            },
            status_code=200
        )

        mock_requests.put('http://work_server:8080/put_results', text='{}')
        client.job_operation()
        put_request = mock_requests.request_history[2]
        json_data = json.loads(put_request.json())
        results = json_data['results']
        assert json_data['job_type'] == "comments"
        assert client.does_comment_have_attachment(results) is False


def test_success_attachment_logging(capsys, mock_requests):
    client = Client(MockRedisWithStorage())
    client.api_key = 1234

    with mock_requests:
        mock_requests.get(
            'http://work_server:8080/get_job?client_id=-1',
            json={'job_id': '1',
                  'url': 'http://url.com',
                  'job_type': 'comments',
                  'reg_id': '1',
                  'agency': 'foo'},
            status_code=200
        )
        mock_requests.get(
            'http://url.com?api_key=1234',
            json={
                "data": {
                    "id": "agencyID-001-0002",
                    "type": "comments",
                    "attributes": {
                        "agencyId": "agencyID",
                        "docketId": "agencyID-001"
                    }
                },
                "included": [{
                    "attributes": {
                        "fileFormats": [{
                            "fileUrl": "https://downloads.regulations.gov"
                        }]
                    }
                }]
            },
            status_code=200
        )

        mock_requests.get(
            "https://downloads.regulations.gov",
            json={"data": 'foobar'},
            status_code=200
        )
        mock_requests.put('http://work_server:8080/put_results', text='{}')
        client.job_operation()

        assert client.cache.get_jobs_done()['num_comments_done'] == 1
        assert client.cache.get_jobs_done()['num_attachments_done'] == 1

        print_data = {
            'Processing job from work server\n'
            'Regulations.gov link: https://www.regulations.gov//url.com\n'
            'API URL: http://url.com\n'
            'Performing job\n'
            'Sending Job 1 to Work Server\n'
            'Found 1 attachment(s) for Comment - agencyID-001-0002\n'
            'Downloaded 1/1 attachment(s) for Comment - agencyID-001-0002\n'
            'SUCCESS: http://url.com complete\n'
        }

        captured = capsys.readouterr()
        assert captured.out == "".join(print_data)


def test_success_no_attachment_logging(capsys, mock_requests):
    client = Client(MockRedisWithStorage())
    client.api_key = 1234

    with mock_requests:
        mock_requests.get(
            'http://work_server:8080/get_job?client_id=-1',
            json={'job_id': '1',
                  'url': 'http://url.com',
                  'job_type': 'attachments',
                  'reg_id': '1',
                  'agency': 'foo'},
            status_code=200
        )
        mock_requests.get(
            'http://url.com?api_key=1234',
            json={"data": []},
            status_code=200
        )

        mock_requests.put('http://work_server:8080/put_results', text='{}')
        client.job_operation()

        print_data = {
            'Processing job from work server\n'
            'Regulations.gov link: https://www.regulations.gov//url.com\n'
            'API URL: http://url.com\n'
            'Performing job\n'
            'Sending Job 1 to Work Server\n'
            'SUCCESS: http://url.com complete\n'
        }

        captured = capsys.readouterr()
        assert captured.out == "".join(print_data)


def test_failure_attachment_job_results(capsys, mock_requests):
    client = Client(MockRedisWithStorage())
    client.api_key = 1234

    with mock_requests:
        mock_requests.get(
            'http://work_server:8080/get_job?client_id=-1',
            json={'job_id': '1',
                  'url': 'http://url.com',
                  'job_type': 'comments',
                  'reg_id': '1',
                  'agency': 'foo'},
            status_code=200
        )
        mock_requests.get(
            'http://url.com?api_key=1234',
            json={
                "data": {
                    "id": "agencyID-001-0002",
                    "type": "comments",
                    "attributes": {
                        "agencyId": "agencyID",
                        "docketId": "agencyID-001"
                    }
                },
                "included": [{
                    "attributes": {
                        "fileFormats": [{
                            "fileUrl": "https://downloads.regulations.gov"
                        }]
                    }
                }]
            },
            status_code=200
        )

        mock_requests.get(
            "https://downloads.regulations.gov",
            json={"data": 'foobar'},
            status_code=200
        )
        mock_requests.put('http://work_server:8080/put_results', text='{}')
        client.job_operation()

        print_data = {
            'Processing job from work server\n'
            'Regulations.gov link: https://www.regulations.gov//url.com\n'
            'API URL: http://url.com\n'
            'Performing job\n'
            'Sending Job 1 to Work Server\n'
            'Found 1 attachment(s) for Comment - agencyID-001-0002\n'
            'Downloaded 1/1 attachment(s) for Comment - agencyID-001-0002\n'
            'SUCCESS: http://url.com complete\n'
        }

        captured = capsys.readouterr()
        assert captured.out == "".join(print_data)


def test_two_attachments_in_comment(mock_requests):
    client = Client(MockRedisWithStorage())
    client.api_key = 1234

    with mock_requests:
        mock_requests.get(
            'http://work_server:8080/get_job?client_id=-1',
            json={'job_id': '1',
                  'url': 'http://url.com',
                  'job_type': 'comments',
                  'reg_id': '1',
                  'agency': 'foo'},
            status_code=200
        )
        mock_requests.get(
            'http://url.com?api_key=1234',
            json={
                "data": {
                    "id": "agencyID-001-0002",
                    "type": "comments",
                    "attributes": {
                        "agencyId": "agencyID",
                        "docketId": "agencyID-001"
                    }
                },
                "included": [{
                    "attributes": {
                        "fileFormats": [{
                            "fileUrl": "https://downloads.regulations.gov/1"
                        }, {
                            "fileUrl": "https://downloads.regulations.gov/2"
                        }]
                    }
                }]
            },
            status_code=200
        )

        mock_requests.get(
            "https://downloads.regulations.gov",
            json={"data": 'foobar'},
            status_code=200
        )
        mock_requests.put('http://work_server:8080/put_results', text='{}')
        client.job_operation()

        assert client.cache.get_jobs_done()['num_comments_done'] == 1
        assert client.cache.get_jobs_done()['num_attachments_done'] == 2


def test_add_attachment_information_to_data():
    data = {}
    path = '/USTR/docket.json'
    filename = "docket.json"
    client = Client(MockRedisWithStorage())
    data = client.add_attachment_information_to_data(data, path, filename)
    assert data['job_type'] == 'attachments'
    assert data['attachment_path'] == '/data/data/USTR/docket.json'
    assert data['attachment_filename'] == 'docket.json'


def test_download_htm(capsys, mocker, mock_requests):
    mocker.patch('mirrclient.saver.Saver.save_binary', return_value=None)

    client = Client(MockRedisWithStorage())

    pdf = "https://downloads.regulations.gov/USTR/content.pdf"
    htm = "https://downloads.regulations.gov/USTR/content.htm"
    htm_json = {
            "data": {
                "attributes": {
                    "fileFormats": [{
                        "fileUrl": pdf,
                        "format": "pdf",
                        "size": 182010
                        }, {
                        "fileUrl": htm,
                        "format": "htm",
                        "size": 9709
                        }
                    ]
                }
=======
>>>>>>> 97d744ee
            }
    assert client._does_comment_have_attachment(test_json) is False


# Exception Tests
def test_get_job_is_empty():
    client = Client(ReadyRedis(), MockJobQueue())
    with pytest.raises(NoJobsAvailableException):
        client._get_job()

<<<<<<< HEAD
def test_downloading_htm_send_job(capsys, mock_requests, mocker):
    mocker.patch('mirrclient.saver.Saver.save_binary', return_value=None)
    client = Client(MockRedisWithStorage())
    client.api_key = 1234
=======
>>>>>>> 97d744ee

def test_client_perform_job_times_out(mock_requests):
    with mock_requests:
        fake_url = 'http://regulations.gov/fake/api/call'
        mock_requests.get(
            fake_url,
            exc=ReadTimeout)

        with pytest.raises(APITimeoutException):
            client = Client(MockRedisWithStorage(), MockJobQueue())
            client._perform_job(fake_url)


@responses.activate
def test_client_handles_api_timeout():
    mock_redis = ReadyRedis()
    client = Client(mock_redis, MockJobQueue())
    client.api_key = 1234
    client.job_queue.add_job({'job_id': 1,
                              'url': 'http://regulations.gov/job',
                              "job_type": "comments"})
    mock_redis.set('jobs_in_progress', [1, 'http://regulations.gov/job'])

    responses.get("http://regulations.gov/job",
                  body=ReadTimeout("Read Timeout"))

    with pytest.raises(APITimeoutException):
        client.job_operation()

<<<<<<< HEAD
def test_download_no_htm_send_job(capsys, mock_requests, mocker):

    mocker.patch('mirrclient.saver.Saver.save_binary', return_value=None)
    client = Client(MockRedisWithStorage())
    client.api_key = 1234

    with mock_requests:
        mock_requests.get(
            'http://work_server:8080/get_job?client_id=-1',
            json={'job_id': '1',
                  'url': 'https://api.regulations.gov/v4/documents/type_id',
                  'job_type': 'documents',
                  'reg_id': '1',
                  'agency': 'foo'},
            status_code=200
        )
        mock_requests.get(
            'https://api.regulations.gov/v4/documents/type_id?api_key=1234',
            json={'data': {'id': '1', 'type': 'documents',
                           'attributes':
                           {'agencyId': 'NOAA', 'docketId': 'NOAA-0001-0001',
                            "fileFormats": None},
                           'job_type': 'documents'}},
            status_code=200
        )
        mock_requests.put('http://work_server:8080/put_results', text='{}')
        mock_requests.get('https://downloads.regulations.gov/'
                          'USTR-2015-0010-0001/content.htm')
        client.job_operation()
    captured = capsys.readouterr()
    print_data = [
        'Processing job from work server\n',
        'Regulations.gov link: https://www.regulations.gov/document/type_id\n',
        'API URL: https://api.regulations.gov/v4/documents/type_id\n',
        'Performing job\n',
        'Sending Job 1 to Work Server\n',
        'SUCCESS: https://api.regulations.gov/v4/documents/type_id complete\n'
    ]
    assert captured.out == "".join(print_data)
=======
    assert mock_redis.get('invalid_jobs') == [1, 'http://regulations.gov/job']
>>>>>>> 97d744ee
<|MERGE_RESOLUTION|>--- conflicted
+++ resolved
@@ -7,18 +7,14 @@
 import requests_mock
 from mirrclient.client import Client
 from mirrclient.client import is_environment_variables_present
-<<<<<<< HEAD
 from requests.exceptions import Timeout, ReadTimeout
 from moto import mock_s3
 import boto3
 from mirrmock.mock_redis import MockRedisWithStorage
-=======
 from mirrclient.exceptions import NoJobsAvailableException
 from mirrclient.exceptions import APITimeoutException
 from mirrmock.mock_redis import ReadyRedis, InactiveRedis, MockRedisWithStorage
 from mirrmock.mock_job_queue import MockJobQueue
-from requests.exceptions import ReadTimeout
->>>>>>> 97d744ee
 
 
 BASE_URL = 'http://work_server:8080'
@@ -94,30 +90,12 @@
     assert is_environment_variables_present() is False
 
 
-<<<<<<< HEAD
 def create_mock_mirrulations_bucket():
     conn = boto3.resource("s3", region_name="us-east-1")
     conn.create_bucket(Bucket="mirrulations")
     return conn
 
 
-def test_client_gets_job(mock_requests):
-    client = Client(MockRedisWithStorage())
-    link = 'https://api.regulations.gov/v4/type/type_id'
-    with mock_requests:
-        mock_requests.get(
-            'http://work_server:8080/get_job?client_id=-1',
-            json={'job_id': '1', 'url': link, 'job_type': 'attachments',
-                  'reg_id': '1', 'agency': 'foo'},
-            status_code=200
-        )
-        job_info = client.get_job()
-        assert {'job_id': '1',
-                'url': link,
-                'job_type': 'attachments',
-                'reg_id': '1',
-                'agency': 'foo'} == job_info
-=======
 def test_set_missing_job_key_defaults():
     client = Client(ReadyRedis(), MockJobQueue())
     job = {
@@ -134,7 +112,6 @@
         'agency': 'other_agency'
     }
     assert job == final_job
->>>>>>> 97d744ee
 
 
 def test_remove_plural_from_job():
@@ -352,87 +329,6 @@
                     "attributes": {
                         "fileFormats": None
                     },
-<<<<<<< HEAD
-                }]
-            },
-            status_code=200
-        )
-
-        mock_requests.put('http://work_server:8080/put_results', text='{}')
-        client.job_operation()
-        put_request = mock_requests.request_history[2]
-        json_data = json.loads(put_request.json())
-        assert json_data['job_type'] == "comments"
-        results = json_data['results']
-        attachment_paths = path_generator.get_attachment_json_paths(results)
-        assert attachment_paths == []
-
-
-@mock_s3
-def test_success_client_logging(capsys, mock_requests):
-    create_mock_mirrulations_bucket()
-    client = Client(MockRedisWithStorage())
-    client.api_key = 1234
-
-    with mock_requests:
-        mock_requests.get(
-            'http://work_server:8080/get_job?client_id=-1',
-            json={'job_id': '1',
-                  'url': 'https://api.regulations.gov/v4/documents/type_id',
-                  'job_type': 'documents',
-                  'reg_id': '1',
-                  'agency': 'foo'},
-            status_code=200
-        )
-        mock_requests.get(
-            'https://api.regulations.gov/v4/documents/type_id?api_key=1234',
-            json={'data': {'id': '1', 'type': 'documents',
-                           'attributes':
-                           {'agencyId': 'NOAA', 'docketId': 'NOAA-0001-0001'},
-                           'job_type': 'documents'}},
-            status_code=200
-        )
-        mock_requests.put('http://work_server:8080/put_results', text='{}')
-        client.job_operation()
-    captured = capsys.readouterr()
-    print_data = [
-        'Processing job from work server\n',
-        'Regulations.gov link: https://www.regulations.gov/document/type_id\n',
-        'API URL: https://api.regulations.gov/v4/documents/type_id\n',
-        'Performing job\n',
-        'Sending Job 1 to Work Server\n',
-        'SUCCESS: https://api.regulations.gov/v4/documents/type_id complete\n'
-    ]
-    assert captured.out == "".join(print_data)
-
-
-def test_failure_job_results(capsys, mock_requests):
-    client = Client(MockRedisWithStorage())
-    client.api_key = 1234
-
-    with mock_requests:
-        mock_requests.get(
-            'http://work_server:8080/get_job?client_id=-1',
-            json={'job_id': '1',
-                  'url': 'http://url.com',
-                  'job_type': 'documents',
-                  'reg_id': '1',
-                  'agency': 'foo'},
-            status_code=200
-        )
-        mock_requests.get(
-            'http://url.com?api_key=1234',
-            json={"error": 'foobar'},
-            status_code=200
-        )
-        mock_requests.get(
-            "https://downloads.regulations.gov",
-            json={"error": 'foobar'},
-            status_code=200
-        )
-        mock_requests.put('http://work_server:8080/put_results', text='{}')
-        client.job_operation()
-=======
                 }]}
     responses.add(responses.GET, 'http://regulations.gov/job',
                   json=test_json, status=200)
@@ -440,7 +336,6 @@
     assert mock_redis.get('jobs_in_progress') == [1,
                                                   'http://regulations.gov/job']
     assert mock_redis.get('client_jobs') == [1, '-1']
->>>>>>> 97d744ee
 
     attachment_paths = path_generator.get_attachment_json_paths(test_json)
     assert attachment_paths == []
@@ -528,261 +423,6 @@
                         "data": []
                     }
                 }
-<<<<<<< HEAD
-            },
-            status_code=200
-        )
-
-        mock_requests.put('http://work_server:8080/put_results', text='{}')
-        client.job_operation()
-        put_request = mock_requests.request_history[2]
-        json_data = json.loads(put_request.json())
-        results = json_data['results']
-        assert json_data['job_type'] == "comments"
-        assert client.does_comment_have_attachment(results) is False
-
-
-def test_success_attachment_logging(capsys, mock_requests):
-    client = Client(MockRedisWithStorage())
-    client.api_key = 1234
-
-    with mock_requests:
-        mock_requests.get(
-            'http://work_server:8080/get_job?client_id=-1',
-            json={'job_id': '1',
-                  'url': 'http://url.com',
-                  'job_type': 'comments',
-                  'reg_id': '1',
-                  'agency': 'foo'},
-            status_code=200
-        )
-        mock_requests.get(
-            'http://url.com?api_key=1234',
-            json={
-                "data": {
-                    "id": "agencyID-001-0002",
-                    "type": "comments",
-                    "attributes": {
-                        "agencyId": "agencyID",
-                        "docketId": "agencyID-001"
-                    }
-                },
-                "included": [{
-                    "attributes": {
-                        "fileFormats": [{
-                            "fileUrl": "https://downloads.regulations.gov"
-                        }]
-                    }
-                }]
-            },
-            status_code=200
-        )
-
-        mock_requests.get(
-            "https://downloads.regulations.gov",
-            json={"data": 'foobar'},
-            status_code=200
-        )
-        mock_requests.put('http://work_server:8080/put_results', text='{}')
-        client.job_operation()
-
-        assert client.cache.get_jobs_done()['num_comments_done'] == 1
-        assert client.cache.get_jobs_done()['num_attachments_done'] == 1
-
-        print_data = {
-            'Processing job from work server\n'
-            'Regulations.gov link: https://www.regulations.gov//url.com\n'
-            'API URL: http://url.com\n'
-            'Performing job\n'
-            'Sending Job 1 to Work Server\n'
-            'Found 1 attachment(s) for Comment - agencyID-001-0002\n'
-            'Downloaded 1/1 attachment(s) for Comment - agencyID-001-0002\n'
-            'SUCCESS: http://url.com complete\n'
-        }
-
-        captured = capsys.readouterr()
-        assert captured.out == "".join(print_data)
-
-
-def test_success_no_attachment_logging(capsys, mock_requests):
-    client = Client(MockRedisWithStorage())
-    client.api_key = 1234
-
-    with mock_requests:
-        mock_requests.get(
-            'http://work_server:8080/get_job?client_id=-1',
-            json={'job_id': '1',
-                  'url': 'http://url.com',
-                  'job_type': 'attachments',
-                  'reg_id': '1',
-                  'agency': 'foo'},
-            status_code=200
-        )
-        mock_requests.get(
-            'http://url.com?api_key=1234',
-            json={"data": []},
-            status_code=200
-        )
-
-        mock_requests.put('http://work_server:8080/put_results', text='{}')
-        client.job_operation()
-
-        print_data = {
-            'Processing job from work server\n'
-            'Regulations.gov link: https://www.regulations.gov//url.com\n'
-            'API URL: http://url.com\n'
-            'Performing job\n'
-            'Sending Job 1 to Work Server\n'
-            'SUCCESS: http://url.com complete\n'
-        }
-
-        captured = capsys.readouterr()
-        assert captured.out == "".join(print_data)
-
-
-def test_failure_attachment_job_results(capsys, mock_requests):
-    client = Client(MockRedisWithStorage())
-    client.api_key = 1234
-
-    with mock_requests:
-        mock_requests.get(
-            'http://work_server:8080/get_job?client_id=-1',
-            json={'job_id': '1',
-                  'url': 'http://url.com',
-                  'job_type': 'comments',
-                  'reg_id': '1',
-                  'agency': 'foo'},
-            status_code=200
-        )
-        mock_requests.get(
-            'http://url.com?api_key=1234',
-            json={
-                "data": {
-                    "id": "agencyID-001-0002",
-                    "type": "comments",
-                    "attributes": {
-                        "agencyId": "agencyID",
-                        "docketId": "agencyID-001"
-                    }
-                },
-                "included": [{
-                    "attributes": {
-                        "fileFormats": [{
-                            "fileUrl": "https://downloads.regulations.gov"
-                        }]
-                    }
-                }]
-            },
-            status_code=200
-        )
-
-        mock_requests.get(
-            "https://downloads.regulations.gov",
-            json={"data": 'foobar'},
-            status_code=200
-        )
-        mock_requests.put('http://work_server:8080/put_results', text='{}')
-        client.job_operation()
-
-        print_data = {
-            'Processing job from work server\n'
-            'Regulations.gov link: https://www.regulations.gov//url.com\n'
-            'API URL: http://url.com\n'
-            'Performing job\n'
-            'Sending Job 1 to Work Server\n'
-            'Found 1 attachment(s) for Comment - agencyID-001-0002\n'
-            'Downloaded 1/1 attachment(s) for Comment - agencyID-001-0002\n'
-            'SUCCESS: http://url.com complete\n'
-        }
-
-        captured = capsys.readouterr()
-        assert captured.out == "".join(print_data)
-
-
-def test_two_attachments_in_comment(mock_requests):
-    client = Client(MockRedisWithStorage())
-    client.api_key = 1234
-
-    with mock_requests:
-        mock_requests.get(
-            'http://work_server:8080/get_job?client_id=-1',
-            json={'job_id': '1',
-                  'url': 'http://url.com',
-                  'job_type': 'comments',
-                  'reg_id': '1',
-                  'agency': 'foo'},
-            status_code=200
-        )
-        mock_requests.get(
-            'http://url.com?api_key=1234',
-            json={
-                "data": {
-                    "id": "agencyID-001-0002",
-                    "type": "comments",
-                    "attributes": {
-                        "agencyId": "agencyID",
-                        "docketId": "agencyID-001"
-                    }
-                },
-                "included": [{
-                    "attributes": {
-                        "fileFormats": [{
-                            "fileUrl": "https://downloads.regulations.gov/1"
-                        }, {
-                            "fileUrl": "https://downloads.regulations.gov/2"
-                        }]
-                    }
-                }]
-            },
-            status_code=200
-        )
-
-        mock_requests.get(
-            "https://downloads.regulations.gov",
-            json={"data": 'foobar'},
-            status_code=200
-        )
-        mock_requests.put('http://work_server:8080/put_results', text='{}')
-        client.job_operation()
-
-        assert client.cache.get_jobs_done()['num_comments_done'] == 1
-        assert client.cache.get_jobs_done()['num_attachments_done'] == 2
-
-
-def test_add_attachment_information_to_data():
-    data = {}
-    path = '/USTR/docket.json'
-    filename = "docket.json"
-    client = Client(MockRedisWithStorage())
-    data = client.add_attachment_information_to_data(data, path, filename)
-    assert data['job_type'] == 'attachments'
-    assert data['attachment_path'] == '/data/data/USTR/docket.json'
-    assert data['attachment_filename'] == 'docket.json'
-
-
-def test_download_htm(capsys, mocker, mock_requests):
-    mocker.patch('mirrclient.saver.Saver.save_binary', return_value=None)
-
-    client = Client(MockRedisWithStorage())
-
-    pdf = "https://downloads.regulations.gov/USTR/content.pdf"
-    htm = "https://downloads.regulations.gov/USTR/content.htm"
-    htm_json = {
-            "data": {
-                "attributes": {
-                    "fileFormats": [{
-                        "fileUrl": pdf,
-                        "format": "pdf",
-                        "size": 182010
-                        }, {
-                        "fileUrl": htm,
-                        "format": "htm",
-                        "size": 9709
-                        }
-                    ]
-                }
-=======
->>>>>>> 97d744ee
             }
     assert client._does_comment_have_attachment(test_json) is False
 
@@ -793,13 +433,6 @@
     with pytest.raises(NoJobsAvailableException):
         client._get_job()
 
-<<<<<<< HEAD
-def test_downloading_htm_send_job(capsys, mock_requests, mocker):
-    mocker.patch('mirrclient.saver.Saver.save_binary', return_value=None)
-    client = Client(MockRedisWithStorage())
-    client.api_key = 1234
-=======
->>>>>>> 97d744ee
 
 def test_client_perform_job_times_out(mock_requests):
     with mock_requests:
@@ -829,46 +462,4 @@
     with pytest.raises(APITimeoutException):
         client.job_operation()
 
-<<<<<<< HEAD
-def test_download_no_htm_send_job(capsys, mock_requests, mocker):
-
-    mocker.patch('mirrclient.saver.Saver.save_binary', return_value=None)
-    client = Client(MockRedisWithStorage())
-    client.api_key = 1234
-
-    with mock_requests:
-        mock_requests.get(
-            'http://work_server:8080/get_job?client_id=-1',
-            json={'job_id': '1',
-                  'url': 'https://api.regulations.gov/v4/documents/type_id',
-                  'job_type': 'documents',
-                  'reg_id': '1',
-                  'agency': 'foo'},
-            status_code=200
-        )
-        mock_requests.get(
-            'https://api.regulations.gov/v4/documents/type_id?api_key=1234',
-            json={'data': {'id': '1', 'type': 'documents',
-                           'attributes':
-                           {'agencyId': 'NOAA', 'docketId': 'NOAA-0001-0001',
-                            "fileFormats": None},
-                           'job_type': 'documents'}},
-            status_code=200
-        )
-        mock_requests.put('http://work_server:8080/put_results', text='{}')
-        mock_requests.get('https://downloads.regulations.gov/'
-                          'USTR-2015-0010-0001/content.htm')
-        client.job_operation()
-    captured = capsys.readouterr()
-    print_data = [
-        'Processing job from work server\n',
-        'Regulations.gov link: https://www.regulations.gov/document/type_id\n',
-        'API URL: https://api.regulations.gov/v4/documents/type_id\n',
-        'Performing job\n',
-        'Sending Job 1 to Work Server\n',
-        'SUCCESS: https://api.regulations.gov/v4/documents/type_id complete\n'
-    ]
-    assert captured.out == "".join(print_data)
-=======
-    assert mock_redis.get('invalid_jobs') == [1, 'http://regulations.gov/job']
->>>>>>> 97d744ee
+    assert mock_redis.get('invalid_jobs') == [1, 'http://regulations.gov/job']