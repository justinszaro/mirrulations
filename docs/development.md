--- conflicted
+++ resolved
@@ -66,11 +66,8 @@
   WORK_SERVER_HOSTNAME=work_server
   WORK_SERVER_PORT=8080
   API_KEY=YOUR_KEY
-<<<<<<< HEAD
+  ID=CLIENT_NUMBER
   PYTHONUNBUFFERED=TRUE
-=======
-  ID=CLIENT_NUMBER
->>>>>>> 5426eea2
   ```
   
   The `PYTHONUNBUFFERED=TRUE` line tells Python to execute `print` statements without buffering (so that we can view logs in realtime).
