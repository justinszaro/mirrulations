--- conflicted
+++ resolved
@@ -18,10 +18,6 @@
 * Otherwise if there is a job, then it returns 200 and the JSON
 ```
 {
-<<<<<<< HEAD
-    "client_id": [client_id]
-=======
->>>>>>> 9db6a497
     "job": {[job_id]: [value]}
 }
 ```
