--- conflicted
+++ resolved
@@ -5,13 +5,10 @@
 	WORK_SERVER_HOSTNAME=___________
 	WORK_SERVER_PORT=____
 	API_KEY=_______________
-<<<<<<< HEAD
+	ID=____
     PYTHONUNBUFFERED=TRUE
 
 The `PYTHONUNBUFFERED=TRUE` tells Python to output immediately so that we can view logs in realtime.
-=======
-	ID=____
->>>>>>> 5426eea2
 
 ## How to Add New Clients
 To add a new client, 
