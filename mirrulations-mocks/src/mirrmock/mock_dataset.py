import datetime
import json
import pytz


class MockDataSet:

    def __init__(self, num_results, job_type='any', start_date='2020-01-01 00:00:00'):
        utc = pytz.utc

        self.start = datetime.datetime.fromisoformat(start_date)\
            .replace(tzinfo=utc)
        self.delta = datetime.timedelta(seconds=1)
        self.counter = 1
        self.num_results = num_results
        self.results = []
        self.type = job_type

    def get_results(self):

        while self.num_results > 5000:
            self.make_full_pages_of_results(count=20,
                                            total_count=self.num_results)
            self.num_results -= 5000
        self.make_full_pages_of_results(count=self.num_results // 250,
                                        total_count=self.num_results)
        self.num_results -= (self.num_results // 250) * 250
        self.make_partial_page_of_results(result_count=self.num_results,
                                          total_count=650)

        return self.results

    def make_item(self):
        attributes = {
            'lastModifiedDate': (
                (self.start + self.delta * self.counter).strftime(
                    '%Y-%m-%dT%H:%M:%SZ'))
        }
        links = {
            'self': f'http://a.b.c/{self.counter}'
        }
        relationships = {
                "attachments" : {
                    "links" : {
                    "self" : "api_attachment_url",
                    "related" : "api_attachment_url"
	            }
            }
        }
        return {
            'id': f'ABC-2020-{self.counter}',
            'attributes': attributes,
<<<<<<< HEAD
            'links': links
=======
            'type': self.type,
            'links': links,
            'relationships': relationships
>>>>>>> 5bcd4180
        }

    def make_full_pages_of_results(self, count, total_count):
        for result_count in range(1, count + 1):
            data = []
            for _ in range(250):
                data.append(self.make_item())
                self.counter += 1
            meta = {
                'totalElements': total_count,
                'pageNumber': result_count,
                'totalPages': 20
            }

            self.results.append(
                {'text': json.dumps({'data': data, 'meta': meta})})

    def make_partial_page_of_results(self, result_count, total_count):
        data = []
        for _ in range(result_count):
            data.append(self.make_item())
            self.counter += 1
        meta = {
            'totalElements': total_count,
            'pageNumber': 3,
            'totalPages': 3
        }

        self.results.append({'text': json.dumps({'data': data, 'meta': meta})})<|MERGE_RESOLUTION|>--- conflicted
+++ resolved
@@ -50,13 +50,9 @@
         return {
             'id': f'ABC-2020-{self.counter}',
             'attributes': attributes,
-<<<<<<< HEAD
-            'links': links
-=======
             'type': self.type,
             'links': links,
             'relationships': relationships
->>>>>>> 5bcd4180
         }
 
     def make_full_pages_of_results(self, count, total_count):
