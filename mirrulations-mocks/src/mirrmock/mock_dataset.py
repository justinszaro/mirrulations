--- conflicted
+++ resolved
@@ -5,12 +5,8 @@
 
 class MockDataSet:
 
-<<<<<<< HEAD
-    def __init__(self, num_results, job_type='any',
+    def __init__(self, num_results, job_type='dockets',
                  start_date='2020-01-01 00:00:00'):
-=======
-    def __init__(self, num_results, job_type='dockets', start_date='2020-01-01 00:00:00'):
->>>>>>> 4588026a
         utc = pytz.utc
 
         self.start = datetime.datetime.fromisoformat(start_date)\
