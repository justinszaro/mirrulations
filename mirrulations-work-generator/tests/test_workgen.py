--- conflicted
+++ resolved
@@ -65,7 +65,6 @@
     assert len(requests_mock.request_history) == 2
 
 
-<<<<<<< HEAD
 def test_work_generator_catches_job_queue_exception(requests_mock, mocker):
     """
     Test that the Work Generator has proper handling when encountering a
@@ -93,7 +92,8 @@
     # Attempt to generate work and ensure that a JobQueueException is raised
     with pytest.raises(JobQueueException):
         generator.download('documents')
-=======
+
+
 def test_work_generator_output_after_500_error(capsys, requests_mock, mocker):
     mocker.patch('time.sleep')
     results = MockDataSet(150).get_results()
@@ -116,5 +116,4 @@
         '&filter[lastModifiedDate][ge]=1971-12-31+19:00:00&page[number]=1\n',
         'Added any: 150\n'
     ]
-    assert capsys.readouterr().out == "".join(print_data)
->>>>>>> f62ead5b
+    assert capsys.readouterr().out == "".join(print_data)