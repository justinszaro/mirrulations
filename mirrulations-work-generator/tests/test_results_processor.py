import json
import os
from fakeredis import FakeRedis
from mirrgen.results_processor import ResultsProcessor
from mirrcore.job_queue import JobQueue
from mirrmock.mock_data_storage import MockDataStorage


def test_process_results():
    database = FakeRedis()

    dir_path = os.path.dirname(os.path.realpath(__file__))

    processor = ResultsProcessor(JobQueue(database), MockDataStorage())
    with open(f'{dir_path}/data/dockets_listing.json',
              encoding='utf8') as listings:
        data = listings.read()
        processor.process_results(json.loads(data))

<<<<<<< HEAD
    assert database.llen('jobs_waiting_queue') == 10


def test_adds_two_jobs_if_is_comment():
    database = FakeRedis()
    results = MockDataSet(1, job_type='comments').get_results()
    processor = ResultsProcessor(JobQueue(database), MockDataStorage())
    processor.process_results(json.loads(results[0]['text']))
    assert database.llen('jobs_waiting_queue') == 2


def test_job_types_added_if_comment_is_a_comment_type_and_attachment_type():
    database = FakeRedis()
    results = MockDataSet(1, job_type='comments').get_results()
    processor = ResultsProcessor(JobQueue(database), MockDataStorage())
    processor.process_results(json.loads(results[0]['text']))

    job_type_1 = database.lindex('jobs_waiting_queue', 0)
    job_type_2 = database.lindex('jobs_waiting_queue', 1)

    assert json.loads(job_type_1.decode())["job_type"] == "attachments"
    assert json.loads(job_type_2.decode())["job_type"] == "comments"
=======
    assert database.llen('jobs_waiting_queue') == 10
>>>>>>> a8f1c7af
<|MERGE_RESOLUTION|>--- conflicted
+++ resolved
@@ -17,10 +17,9 @@
         data = listings.read()
         processor.process_results(json.loads(data))
 
-<<<<<<< HEAD
     assert database.llen('jobs_waiting_queue') == 10
 
-
+ 
 def test_adds_two_jobs_if_is_comment():
     database = FakeRedis()
     results = MockDataSet(1, job_type='comments').get_results()
@@ -40,6 +39,3 @@
 
     assert json.loads(job_type_1.decode())["job_type"] == "attachments"
     assert json.loads(job_type_2.decode())["job_type"] == "comments"
-=======
-    assert database.llen('jobs_waiting_queue') == 10
->>>>>>> a8f1c7af
