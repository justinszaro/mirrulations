--- conflicted
+++ resolved
@@ -33,9 +33,7 @@
     queue.rabbitmq = MockRabbit()
     processor = ResultsProcessor(queue, MockDataStorage())
     processor.process_results(json.loads(results[0]['text']))
-<<<<<<< HEAD
     assert database.llen('jobs_waiting_queue') == 1
-=======
     assert queue.get_num_jobs() == 1
 
 
@@ -64,5 +62,4 @@
 
     # returned in reverse order
     assert job_type_2["job_type"] == "attachments"
-    assert job_type_1["job_type"] == "comments"
->>>>>>> 2ce22d02
+    assert job_type_1["job_type"] == "comments"