--- conflicted
+++ resolved
@@ -10,19 +10,18 @@
             if not self.data_storage.exists(item):
                 url = item['links']['self']
                 job_type = item['type']
-<<<<<<< HEAD
+
 
                 has_attachment = 'relationships' in item
                 if job_type == 'comments' and has_attachment is True:
+                    # add new comment job
                     self.job_queue.add_job(url, job_type)
                     relatsh = 'relationships'
                     attm = 'attachments'
                     # grab api call for attachments of that comments
                     url = item[relatsh][attm]['links']['related']
                     job_type = 'attachments'
-                    # aqd new attachment job
-                    # self.job_queue.add_job(url, job_type)
-                # add new attachment job
-=======
->>>>>>> a8f1c7af
+                    # add new attachment job
+                    self.job_queue.add_job(url, job_type)
+                # add new attachment or other noncomment job
                 self.job_queue.add_job(url, job_type)