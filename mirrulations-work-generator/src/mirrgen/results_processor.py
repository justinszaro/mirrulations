
class ResultsProcessor:

    def __init__(self, job_queue, data_storage):
        self.job_queue = job_queue
        self.data_storage = data_storage

    def process_results(self, results_dict):
        for item in results_dict['data']:
            if not self.data_storage.exists(item):
                url = item['links']['self']
<<<<<<< HEAD
                job_type = item['type']
                self.job_queue.add_job(url, job_type)
=======
                jobtype = item['type']
                self.job_queue.add_job(url, jobtype)
>>>>>>> d363ef29
<|MERGE_RESOLUTION|>--- conflicted
+++ resolved
@@ -9,10 +9,5 @@
         for item in results_dict['data']:
             if not self.data_storage.exists(item):
                 url = item['links']['self']
-<<<<<<< HEAD
-                job_type = item['type']
-                self.job_queue.add_job(url, job_type)
-=======
                 jobtype = item['type']
-                self.job_queue.add_job(url, jobtype)
->>>>>>> d363ef29
+                self.job_queue.add_job(url, jobtype)