--- conflicted
+++ resolved
@@ -8,12 +8,9 @@
 install_requires =
     pytest >= 6.2.2
     pytest-cov >= 2.11.1
-<<<<<<< HEAD
     redis >= 3.5.3
     Flask >= 1.1.2
-=======
     pylint >= 2.7.2
->>>>>>> 4c577d9f
 
 [options.packages.find]
 where=src