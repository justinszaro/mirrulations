--- conflicted
+++ resolved
@@ -14,7 +14,6 @@
                 'data.relationships.attachments.links.related':'str'})
         return data_frame
 
-<<<<<<< HEAD
     def __init__(self, job_queue, database):
         self.job_queue = job_queue
         self.database = database
@@ -26,29 +25,12 @@
     def add_job(self, job_type, url):
         job_id = self.get_job_id()
         if job_type == 'attachments':
-=======
-        def __init__(self, job_queue, database):
-            self.job_queue = job_queue
-            self.database = database
-
-        def get_job_id(self):
-            job_id = self.database.incr('last_job_id')
-            return job_id
-
-        def add_job(self, job_type, url):
-            job_id = self.get_job_id()
->>>>>>> a8f1c7af
             job = {'job_id': job_id,
                     'url': url,
                     'job_type': job_type
                 }
             return job
-<<<<<<< HEAD
 
-=======
-    
-    
->>>>>>> a8f1c7af
 if __name__ == '__main__':
     database = redis.Redis()
     while not is_redis_available(database):
@@ -57,8 +39,6 @@
 
     job_queue = JobQueue(database)
     generator = AttachmentsGenerator(job_queue, database)
-
-<<<<<<< HEAD
 
     limit = 5
     attachments_list = []
@@ -88,38 +68,5 @@
             elif counter == limit:
                 file.write(str(attachments_list.index(link)))
                 counter += 1
-    
 
-    database.lpush('jobs_waiting_queue', json.dumps(job))
-=======
-    documents_lst = ["https://api.regulations.gov/v4/documents/EPA-HQ-OA-2003-0003-0003",
-                        "https://api.regulations.gov/v4/documents/APHIS-2005-0003-0008",
-                        "https://api.regulations.gov/v4/documents/EPA-HQ-OAR-2001-0006-0123"]
-    comments_lst = ["https://api.regulations.gov/v4/comments/EPA-HQ-OPP-2003-0132-0596",
-                        "https://api.regulations.gov/v4/comments/EPA-HQ-OPP-2003-0132-0274",
-                        "https://api.regulations.gov/v4/comments/EPA-HQ-OAR-2002-0056-0366"]
-    attachments_lst = ["https://api.regulations.gov/v4/comments/EPA-HQ-OPP-2003-0101-0035/attachments",
-                        "https://api.regulations.gov/v4/comments/EPA-HQ-OPP-2003-0360-0022/attachments",
-                        "https://api.regulations.gov/v4/comments/EPA-HQ-OECA-2004-0024-0052/attachments",
-                        "https://api.regulations.gov/v4/comments/EPA-HQ-OAR-2002-0024-0264/attachments"]
-
-    document_index = 0
-    comment_index = 0
-    attachment_index = 0
-    for x in range(11):
-        if x == 0 or x == 1 or x == 2:
-            job = generator.add_job('comments', comments_lst[comment_index])
-            comment_index += 1
-
-        elif x == 3 or x == 4 or x == 5:
-            job = generator.add_job('documents', documents_lst[document_index])
-            document_index += 1
-
-        elif x == 6:
-            job = generator.add_job('dockets', 'https://api.regulations.gov/v4/dockets/NCUA-2021-0112')
-
-        elif x == 7 or x == 8 or x == 9 or x == 10:
-            job = generator.add_job('attachments', attachments_lst[attachment_index])
-            attachment_index += 1
-        database.lpush('jobs_waiting_queue', json.dumps(job))    
->>>>>>> a8f1c7af
+    database.lpush('jobs_waiting_queue', json.dumps(job))