# pylint: disable=unused-argument
from unittest.mock import MagicMock
<<<<<<< HEAD
=======
from mirrcore.job_queue_exceptions import JobQueueException
>>>>>>> 4588026a
from mirrcore.rabbitmq import RabbitMQ
import pika
import pytest


class ChannelSpy:
    """
    This test exists to increase coverage.  The RabbitMQ class encapsulates
    interactions with RabbitMQ.  We don't need to test the pika class,
    so this test simply calls all the methods using a mock. In this case,
    unused arguments are needed, so pylint will be disabled for this case.
    """

    def queue_declare(self, *args, **kwargs):
        return MagicMock()

    def basic_publish(self, *args, **kwargs):
        pass

    def basic_get(self, *args, **kwargs):
        return None, None, None


class PikaSpy:

    def __init__(self, *args, **kwargs):
        self.is_open = True

    def channel(self, *args, **kwargs):
        return ChannelSpy()
    

class BadPikaSpy:
    def __init__(self, *args, **kwargs):
        self.is_open = True

    def channel(self, *args, **kwargs):
        return BadConnectionSpy()


class BadConnectionSpy:
    def queue_declare(self, *args, **kwargs):
        return MagicMock()

    def basic_publish(self, *args, **kwargs):
        raise pika.exceptions.StreamLostError()

    def basic_get(self, *args, **kwargs):
        raise pika. exceptions.StreamLostError()


def test_rabbit_interactions(monkeypatch):

    monkeypatch.setattr(pika, 'BlockingConnection', PikaSpy)

<<<<<<< HEAD
    rabbit = RabbitMQ()
    rabbit.add('foo')
    rabbit.size()
    rabbit.get()
=======
    r = RabbitMQ()
    r.add('foo')
    r.size()
    r.get()


def test_rabbit_error_interactions(monkeypatch):
    monkeypatch.setattr(pika, 'BlockingConnection', BadPikaSpy)

    rabbitmq = RabbitMQ()

    # Ensure that the exception is raised when add() is called
    with pytest.raises(JobQueueException):
        rabbitmq.add('foo')

    # Ensure that the exception is caught and re-raised as a JobQueueException in get()
    with pytest.raises(JobQueueException):
        rabbitmq.get()
>>>>>>> 4588026a
<|MERGE_RESOLUTION|>--- conflicted
+++ resolved
@@ -1,9 +1,6 @@
 # pylint: disable=unused-argument
 from unittest.mock import MagicMock
-<<<<<<< HEAD
-=======
 from mirrcore.job_queue_exceptions import JobQueueException
->>>>>>> 4588026a
 from mirrcore.rabbitmq import RabbitMQ
 import pika
 import pytest
@@ -34,7 +31,7 @@
 
     def channel(self, *args, **kwargs):
         return ChannelSpy()
-    
+
 
 class BadPikaSpy:
     def __init__(self, *args, **kwargs):
@@ -59,16 +56,10 @@
 
     monkeypatch.setattr(pika, 'BlockingConnection', PikaSpy)
 
-<<<<<<< HEAD
     rabbit = RabbitMQ()
     rabbit.add('foo')
     rabbit.size()
     rabbit.get()
-=======
-    r = RabbitMQ()
-    r.add('foo')
-    r.size()
-    r.get()
 
 
 def test_rabbit_error_interactions(monkeypatch):
@@ -80,7 +71,7 @@
     with pytest.raises(JobQueueException):
         rabbitmq.add('foo')
 
-    # Ensure that the exception is caught and re-raised as a JobQueueException in get()
+    # Ensure that the exception is caught and re-raised as a
+    # JobQueueException in get()
     with pytest.raises(JobQueueException):
-        rabbitmq.get()
->>>>>>> 4588026a
+        rabbitmq.get()