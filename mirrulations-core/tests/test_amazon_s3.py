import boto3
from moto import mock_s3
<<<<<<< HEAD
# import pytest
# from botocore.exceptions import ClientError
# from mirrclient.saver import Saver
=======
import pytest
from botocore.exceptions import ClientError
>>>>>>> f50dfebc
from mirrcore.amazon_s3 import AmazonS3
# import os


@staticmethod
def create_mock_mirrulations_bucket():
    conn = boto3.resource("s3", region_name="us-east-1")
    conn.create_bucket(Bucket="test-mirrulations1")
    return conn


@mock_s3
def test_put_text_to_bucket():
    conn = create_mock_mirrulations_bucket()
<<<<<<< HEAD
    s3_bucket = AmazonS3(bucket_name="test-mirrulations1")
=======
    s3_bucket = AmazonS3(bucket_name = "test-mirrulations1")
>>>>>>> f50dfebc
    test_data = {
        "data": "test"
    }
    test_path = "data/test"
<<<<<<< HEAD
    s3_bucket.put_text_s3(test_path, test_data)
    body = conn.Object("test-mirrulations1", "data/test").get()["Body"] \
                                                         .read() \
                                                         .decode("utf-8")
    assert body == '{"data": "test"}'

=======
    response =s3_bucket.put_text_s3(test_path, test_data)
    body = conn.Object("test-mirrulations1", "data/test").get()["Body"].read().decode("utf-8")
    assert body == '{"data": "test"}'
    assert response["ResponseMetadata"]['HTTPStatusCode'] == 200
>>>>>>> f50dfebc

@mock_s3
def test_put_binary_to_bucket():
    conn = create_mock_mirrulations_bucket()
<<<<<<< HEAD
    s3_bucket = AmazonS3(bucket_name="test-mirrulations1")
    test_data = b'\x17'
    test_path = "data/test"
    s3_bucket.put_binary_s3(test_path, test_data)
    body = conn.Object("test-mirrulations1", "data/test").get()["Body"] \
                                                         .read() \
                                                         .decode("utf-8")
    assert body == '\x17'
=======
    s3_bucket = AmazonS3(bucket_name ="test-mirrulations1")
    test_binary_path = "/Users/jack11wagner/Courses/334/mirrulations/mirrulations-core/tests/test-mirrulations-pdf.pdf"
    test_path = "data/test"
    response = s3_bucket.put_binary_s3(test_path, test_binary_path)
    assert response['ResponseMetadata']['HTTPStatusCode'] == 200
>>>>>>> f50dfebc
<|MERGE_RESOLUTION|>--- conflicted
+++ resolved
@@ -1,13 +1,8 @@
 import boto3
 from moto import mock_s3
-<<<<<<< HEAD
 # import pytest
 # from botocore.exceptions import ClientError
 # from mirrclient.saver import Saver
-=======
-import pytest
-from botocore.exceptions import ClientError
->>>>>>> f50dfebc
 from mirrcore.amazon_s3 import AmazonS3
 # import os
 
@@ -22,45 +17,30 @@
 @mock_s3
 def test_put_text_to_bucket():
     conn = create_mock_mirrulations_bucket()
-<<<<<<< HEAD
     s3_bucket = AmazonS3(bucket_name="test-mirrulations1")
-=======
-    s3_bucket = AmazonS3(bucket_name = "test-mirrulations1")
->>>>>>> f50dfebc
     test_data = {
         "data": "test"
     }
     test_path = "data/test"
-<<<<<<< HEAD
-    s3_bucket.put_text_s3(test_path, test_data)
+    response = s3_bucket.put_text_s3(test_path, test_data)
     body = conn.Object("test-mirrulations1", "data/test").get()["Body"] \
                                                          .read() \
                                                          .decode("utf-8")
     assert body == '{"data": "test"}'
+    assert response["ResponseMetadata"]['HTTPStatusCode'] == 200
 
-=======
-    response =s3_bucket.put_text_s3(test_path, test_data)
-    body = conn.Object("test-mirrulations1", "data/test").get()["Body"].read().decode("utf-8")
-    assert body == '{"data": "test"}'
-    assert response["ResponseMetadata"]['HTTPStatusCode'] == 200
->>>>>>> f50dfebc
 
 @mock_s3
 def test_put_binary_to_bucket():
     conn = create_mock_mirrulations_bucket()
-<<<<<<< HEAD
     s3_bucket = AmazonS3(bucket_name="test-mirrulations1")
-    test_data = b'\x17'
+    test_binary_path = "/Users/jack11wagner/Courses/334/mirrulations/" + \
+                       "mirrulations-core/tests/test-mirrulations-pdf.pdf"
     test_path = "data/test"
-    s3_bucket.put_binary_s3(test_path, test_data)
+    response = s3_bucket.put_binary_s3(test_path, test_binary_path)
     body = conn.Object("test-mirrulations1", "data/test").get()["Body"] \
                                                          .read() \
                                                          .decode("utf-8")
-    assert body == '\x17'
-=======
-    s3_bucket = AmazonS3(bucket_name ="test-mirrulations1")
-    test_binary_path = "/Users/jack11wagner/Courses/334/mirrulations/mirrulations-core/tests/test-mirrulations-pdf.pdf"
-    test_path = "data/test"
-    response = s3_bucket.put_binary_s3(test_path, test_binary_path)
     assert response['ResponseMetadata']['HTTPStatusCode'] == 200
->>>>>>> f50dfebc
+    assert body == "/Users/jack11wagner/Courses/334/mirrulations/" + \
+                   "mirrulations-core/tests/test-mirrulations-pdf.pdf"