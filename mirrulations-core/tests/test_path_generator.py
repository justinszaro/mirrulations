from mirrcore.path_generator import PathGenerator

def test_get_docket_path():
    job = {
        "data": {
            "id": "VETS-2005-0001",
            "type": "dockets"
        }  
    } 
    actual_path = "data/VETS/2005/VETS-2005-0001/text-VETS-2005-0001/docket/"
    assert actual_path == PathGenerator().get_docket_path(job)


def test_get_docket_path_from_FRDOC_docket():
    job = {
        "data":{
            "id": "VETS_FRDOC_0001", 
            "type": "dockets"
        }
    }
    expected_path = "data/VETS/FRDOCS/VETS_FRDOC_0001/text-VETS_FRDOC_0001/docket/"
    assert expected_path == PathGenerator().get_docket_path(job)

<<<<<<< HEAD
def test_get_docket_path_from_FRDOC_document():
    job = {
        "data":{
            "id": "VETS_FRDOC_0001-0001", 
            "type": "documents"
        }
    }
    expected_path = "data/VETS/FRDOCS/VETS_FRDOC_0001/text-VETS_FRDOC_0001/documents/"
    assert expected_path == PathGenerator().get_document_path(job)
=======

def test_get_document_path():
    job = {
        "data": {
            "id": "USTR-2015-0010-0001",
            "type": "documents"
        }  
    } 
    actual_path = "data/USTR/2015/USTR-2015-0010/text-USTR-2015-0010/documents"
    assert actual_path == PathGenerator().get_document_text_path(job)

def test_get_comment_path():
    job = {
        "data": {
            "id": "USTR-2015-0010-0002",
            "type": "comments"
        }  
    } 
    actual_path = "data/USTR/2015/USTR-2015-0010/text-USTR-2015-0010/comments"
    assert actual_path == PathGenerator().get_comment_text_path(job)
>>>>>>> e8773309
<|MERGE_RESOLUTION|>--- conflicted
+++ resolved
@@ -21,7 +21,7 @@
     expected_path = "data/VETS/FRDOCS/VETS_FRDOC_0001/text-VETS_FRDOC_0001/docket/"
     assert expected_path == PathGenerator().get_docket_path(job)
 
-<<<<<<< HEAD
+
 def test_get_docket_path_from_FRDOC_document():
     job = {
         "data":{
@@ -30,8 +30,7 @@
         }
     }
     expected_path = "data/VETS/FRDOCS/VETS_FRDOC_0001/text-VETS_FRDOC_0001/documents/"
-    assert expected_path == PathGenerator().get_document_path(job)
-=======
+    assert expected_path == PathGenerator().get_document_text_path(job)
 
 def test_get_document_path():
     job = {
@@ -52,4 +51,3 @@
     } 
     actual_path = "data/USTR/2015/USTR-2015-0010/text-USTR-2015-0010/comments"
     assert actual_path == PathGenerator().get_comment_text_path(job)
->>>>>>> e8773309
