--- conflicted
+++ resolved
@@ -18,8 +18,7 @@
         return f'data/{agency}/{year}/{job_id}/text-{job_id}/docket/'
 
 
-<<<<<<< HEAD
-    def get_document_path(self, job):
+    def get_document_text_path(self, job):
         job = job['data']
         job_id = job['id']
         if "FRDOC" in job_id:
@@ -27,13 +26,6 @@
             docket_id, document_id = rest_of_id.split("-")
             docket_id = '_'.join([agency, FRDOC, docket_id])
             return f'data/{agency}/FRDOCS/{docket_id}/text-{docket_id}/documents/'
-
-        agency, year, docket_id = job_id.split('-')
-        return f'data/{agency}/{year}/{job_id}/text-{job_id}/docket/'
-=======
-    def get_document_text_path(self, job):
-        job = job['data']
-        job_id = job['id']
         agency, year, docket_num, document_id = job_id.split('-')
         docket_id = "-".join([agency, year, docket_num])
         type_folder = "text-" + docket_id
@@ -49,7 +41,6 @@
         type_folder = "text-" + docket_id
 
         return f'data/{agency}/{year}/{docket_id}/{type_folder}/comments'
->>>>>>> e8773309
 
     def get_path(self, job):
         if job['job_type'] == 'dockets':
