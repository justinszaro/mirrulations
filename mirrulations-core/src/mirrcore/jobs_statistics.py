DOCKETS_DONE = "num_dockets_done"
DOCUMENTS_DONE = "num_documents_done"
COMMENTS_DONE = "num_comments_done"
ATTACHMENTS_DONE = 'num_attachments_done'
PDF_ATTACHMENTS_DONE = 'num_pdf_attachments_done'
EXTRACTIONS_DONE = 'num_extractions_done'

REGULATIONS_TOTAL_DOCKETS = 'regulations_total_dockets'
REGULATIONS_TOTAL_DOCUMENTS = 'regulations_total_documents'
REGULATIONS_TOTAL_COMMENTS = 'regulations_total_comments'


class JobStatistics:

    def __init__(self, cache):
        self.cache = cache

        self._check_keys_exist()

    def _check_keys_exist(self):
<<<<<<< HEAD
        keys = [DOCKETS_DONE, DOCUMENTS_DONE, COMMENTS_DONE, ATTACHMENTS_DONE,
                PDF_ATTACHMENTS_DONE, EXTRACTIONS_DONE]
        for key in keys:
            if not self.cache.exists(key):
                self.cache.set(key, 0)
=======
        """
        Keys that should not be overwritten
        """
        if not self.cache.exists(DOCKETS_DONE):
            self.cache.set(DOCKETS_DONE, 0)
        if not self.cache.exists(DOCUMENTS_DONE):
            self.cache.set(DOCUMENTS_DONE, 0)
        if not self.cache.exists(COMMENTS_DONE):
            self.cache.set(COMMENTS_DONE, 0)
        if not self.cache.exists(ATTACHMENTS_DONE):
            self.cache.set(ATTACHMENTS_DONE, 0)
>>>>>>> bfbc6624

    def get_jobs_done(self):
        dockets = int(self.cache.get(DOCKETS_DONE))
        documents = int(self.cache.get(DOCUMENTS_DONE))
        comments = int(self.cache.get(COMMENTS_DONE))
        attachments = int(self.cache.get(ATTACHMENTS_DONE))
        pdfs = int(self.cache.get(PDF_ATTACHMENTS_DONE))
        extractions = int(self.cache.get(EXTRACTIONS_DONE))

        return {
            'num_jobs_done': dockets + documents + comments + attachments +
            extractions,

            DOCKETS_DONE: dockets,
            DOCUMENTS_DONE: documents,
            COMMENTS_DONE: comments,
            ATTACHMENTS_DONE: attachments,
            PDF_ATTACHMENTS_DONE: pdfs,
            EXTRACTIONS_DONE: extractions
        }

    def increase_jobs_done(self, job_type, is_pdf=False):
        """
        increment the cache counter (currently redis) for the given job type
        when completed

        :param job_type: the type of job completed
        :param is_pdf: whether an attachment completed is a pdf
        """
        if job_type == "dockets":
            self.cache.incr(DOCKETS_DONE)
        elif job_type == 'documents':
            self.cache.incr(DOCUMENTS_DONE)
        elif job_type == 'comments':
            self.cache.incr(COMMENTS_DONE)
        elif job_type == 'attachment':
            self.cache.incr(ATTACHMENTS_DONE)
<<<<<<< HEAD
            if is_pdf:
                self.cache.incr(PDF_ATTACHMENTS_DONE)

    def increase_extractions_done(self):
        """
        Not a job being completed in the client
        """
        self.cache.incr(EXTRACTIONS_DONE)
=======

    def set_regulations_data(self, data_counts):
        """
        Sets the total number of dockets, documents, and comments
        in Regulations.gov with Redis values

        PARAMETERS
        ------------
        data_counts: an array like:
          [dockets_total, documents_total, comments_total]

        """
        self.cache.set(REGULATIONS_TOTAL_DOCKETS, data_counts[0])
        self.cache.set(REGULATIONS_TOTAL_DOCUMENTS, data_counts[1])
        self.cache.set(REGULATIONS_TOTAL_COMMENTS, data_counts[2])

    def get_data_totals(self):
        """
        Gets the total number of dockets, documents, and comments
        in Regulations.gov from the values in Redis.
        """
        dockets_total = int(self.cache.get(REGULATIONS_TOTAL_DOCKETS))
        documents_total = int(self.cache.get(REGULATIONS_TOTAL_DOCUMENTS))
        comments_total = int(self.cache.get(REGULATIONS_TOTAL_COMMENTS))
        return {
            REGULATIONS_TOTAL_DOCKETS: dockets_total,
            REGULATIONS_TOTAL_DOCUMENTS: documents_total,
            REGULATIONS_TOTAL_COMMENTS: comments_total
        }
>>>>>>> bfbc6624
<|MERGE_RESOLUTION|>--- conflicted
+++ resolved
@@ -18,25 +18,14 @@
         self._check_keys_exist()
 
     def _check_keys_exist(self):
-<<<<<<< HEAD
+        """
+        Keys that should not be overwritten
+        """
         keys = [DOCKETS_DONE, DOCUMENTS_DONE, COMMENTS_DONE, ATTACHMENTS_DONE,
                 PDF_ATTACHMENTS_DONE, EXTRACTIONS_DONE]
         for key in keys:
             if not self.cache.exists(key):
                 self.cache.set(key, 0)
-=======
-        """
-        Keys that should not be overwritten
-        """
-        if not self.cache.exists(DOCKETS_DONE):
-            self.cache.set(DOCKETS_DONE, 0)
-        if not self.cache.exists(DOCUMENTS_DONE):
-            self.cache.set(DOCUMENTS_DONE, 0)
-        if not self.cache.exists(COMMENTS_DONE):
-            self.cache.set(COMMENTS_DONE, 0)
-        if not self.cache.exists(ATTACHMENTS_DONE):
-            self.cache.set(ATTACHMENTS_DONE, 0)
->>>>>>> bfbc6624
 
     def get_jobs_done(self):
         dockets = int(self.cache.get(DOCKETS_DONE))
@@ -74,7 +63,6 @@
             self.cache.incr(COMMENTS_DONE)
         elif job_type == 'attachment':
             self.cache.incr(ATTACHMENTS_DONE)
-<<<<<<< HEAD
             if is_pdf:
                 self.cache.incr(PDF_ATTACHMENTS_DONE)
 
@@ -83,7 +71,6 @@
         Not a job being completed in the client
         """
         self.cache.incr(EXTRACTIONS_DONE)
-=======
 
     def set_regulations_data(self, data_counts):
         """
@@ -112,5 +99,4 @@
             REGULATIONS_TOTAL_DOCKETS: dockets_total,
             REGULATIONS_TOTAL_DOCUMENTS: documents_total,
             REGULATIONS_TOTAL_COMMENTS: comments_total
-        }
->>>>>>> bfbc6624
+        }