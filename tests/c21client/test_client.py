from functools import partial
from pytest import fixture
import requests
import requests_mock
import c21client.client
from c21client.client import Client, attempt_request
from c21client.client import execute_client_task
from c21client.client import read_client_id, write_client_id


BASE_URL = 'http://localhost:8080'


@fixture(name='mock_requests')
def fixture_mock_requests():
    return requests_mock.Mocker()


def test_client_url():
    client = Client()
    assert client.url == BASE_URL


def test_client_gets_existing_client_id(mocker):
    client = Client()
    mock_client_id = 99
    write_mock_client_id(mocker)
    read_mock_client_id(mocker, mock_client_id)
    client.get_client_id()
    assert mock_client_id == client.client_id


def test_client_gets_client_id_from_server(mock_requests, mocker):
    client = Client()
    mock_client_id = 9
    read_mock_client_id(mocker, -1)
    write_mock_client_id(mocker)
    with mock_requests:
        mock_requests.get(
            f'{BASE_URL}/get_client_id',
            json={'client_id': mock_client_id}
        )
        client.get_client_id()
        assert mock_client_id == client.client_id


def test_client_gets_job(mock_requests):
    client = Client()
    with mock_requests:
        mock_requests.get(
            f'{BASE_URL}/get_job',
            json={'job': {'1': 1}},
            status_code=200
        )
        assert ('1', 1) == client.get_job()


def test_client_sleeps_when_no_jobs_available(mock_requests, mocker):
    client = Client()
    read_mock_client_id(mocker, 1)
    mock_assure_request(mocker)
    mock_get_job(mocker)
    with mock_requests:
        mock_requests.get(
            f'{BASE_URL}/get_job',
            json={'error': 'No jobs available'},
            status_code=400
        )
        assert client.get_job() is None


def test_client_sends_job_results(mock_requests, mocker):
    client = Client()
    mock_job_id = 1
    mock_job_result = {'data':
<<<<<<< HEAD
                           {'id': 1,
                            'agencyId': 'NOAA'}}
=======
                      {'id': 1,
                      'agencyId':'NOAA'}}
>>>>>>> aa08ab34
    mock_client_id = 999
    read_mock_client_id(mocker, mock_client_id)

    with mock_requests:
        mock_requests.get(
            f'{BASE_URL}/get_client_id',
            json={'client_id': 999},
            status_code=200
        )
        mock_requests.put(
            f'{BASE_URL}/put_results',
            json=mock_job_result,
            status_code=200
        )
        try:
            client.send_job_results(mock_job_id, mock_job_result)
        except requests.exceptions.HTTPError as exception:
            assert False, f'raised an exception: {exception}'


def test_client_completes_job_requested(mock_requests, mocker):
    client = Client()
    mock_client_id = 9
    read_mock_client_id(mocker, mock_client_id)

    with mock_requests:
        mock_requests.get(
            f'{BASE_URL}/get_client_id',
            json={'client_id': mock_client_id},
            status_code=200
        )
        mock_requests.get(
            f'{BASE_URL}/get_job',
            json={'job': {'1': 'http://test.com'}},
            status_code=200
        )
        mock_requests.put(
            f'{BASE_URL}/put_results',
            json={'success': 'The job was successfully completed'},
            status_code=200
        )
        mock_requests.get(
            'http://test.com',
            json={'data':
<<<<<<< HEAD
                      {'id': 1,
                       'agencyId': 'NOAA'}},
=======
                 {'id': 1,
                  'agencyId':'NOAA'}},
>>>>>>> aa08ab34
            status_code=200
        )

        try:
            execute_client_task(client)
        except requests.exceptions.HTTPError as exception:
            assert False, f'Raised an exception: {exception}'


def test_attempt_request_raises_request_exception(mock_requests):
    with mock_requests:
        mock_requests.get(
            f'{BASE_URL}/get_job',
            status_code=400
        )
        response = attempt_request(requests.get, f'{BASE_URL}/get_job', 0)
        assert response is None


def test_attempt_request_raises_connection_exception(mock_requests, mocker):
    mock_raise_connection_error(mocker)
    with mock_requests:
        mock_requests.get(
            f'{BASE_URL}/get_job',
            status_code=400

        )
        response = attempt_request(requests.get, f'{BASE_URL}/get_job', 0)
        assert response is None


def test_check_status_code_greater_than_400(mock_requests):
    with mock_requests:
        mock_requests.get(
            f'{BASE_URL}/get_job',
            status_code=500
        )
        response = attempt_request(requests.get, f'{BASE_URL}/get_job', 0)
        assert response is None


def test_read_client_id_success(tmpdir):
    file = tmpdir.join('test_read.txt')
    file.write('1')
    assert int(file.read()) == read_client_id(str(file))


def test_read_client_id_file_not_found():
    assert read_client_id('nonexistent.txt') == -1


def test_write_client_id(tmpdir):
    file = tmpdir.join('test_write.txt')
    write_client_id(str(file), '1')
    assert file.read() == '1'


def mock_assure_request(mocker):
    mocker.patch(
        'c21client.client.Client.get_job',
        side_effect=partial(c21client.client.attempt_request, sleep_time=0)
    )


def mock_get_job(mocker):
    mocker.patch(
        'c21client.client.Client.get_job',
        return_value=None
    )


def mock_raise_connection_error(mocker):
    mocker.patch(
        'requests.get',
        side_effect=requests.exceptions.ConnectionError
    )


def read_mock_client_id(mocker, value):
    mocker.patch(
        'c21client.client.read_client_id',
        return_value=value
    )


def write_mock_client_id(mocker):
    mocker.patch(
        'c21client.client.write_client_id',
        return_value=''
    )<|MERGE_RESOLUTION|>--- conflicted
+++ resolved
@@ -73,13 +73,8 @@
     client = Client()
     mock_job_id = 1
     mock_job_result = {'data':
-<<<<<<< HEAD
                            {'id': 1,
                             'agencyId': 'NOAA'}}
-=======
-                      {'id': 1,
-                      'agencyId':'NOAA'}}
->>>>>>> aa08ab34
     mock_client_id = 999
     read_mock_client_id(mocker, mock_client_id)
 
@@ -124,13 +119,8 @@
         mock_requests.get(
             'http://test.com',
             json={'data':
-<<<<<<< HEAD
                       {'id': 1,
-                       'agencyId': 'NOAA'}},
-=======
-                 {'id': 1,
-                  'agencyId':'NOAA'}},
->>>>>>> aa08ab34
+                       'agencyId': 'NOAA'}}
             status_code=200
         )
 
