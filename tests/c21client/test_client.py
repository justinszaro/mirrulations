<<<<<<< HEAD
from c21client.client import try_to_get_work
from c21server.work_server.work_server import WorkServer, create_server
from fakeredis import FakeStrictRedis
from flask import Flask, json, jsonify, request

@fixture
def mock_db():
    mock_db = FakeStrictRedis()
    server = create_server(mock_db)
=======
from c21client.client import server_url


def test_server_url():
    assert server_url() == "http://localhost:8080"
>>>>>>> 80dcb1bc
<|MERGE_RESOLUTION|>--- conflicted
+++ resolved
@@ -1,17 +1,15 @@
-<<<<<<< HEAD
-from c21client.client import try_to_get_work
 from c21server.work_server.work_server import WorkServer, create_server
 from fakeredis import FakeStrictRedis
 from flask import Flask, json, jsonify, request
+from c21client.client import server_url
+from pytest import fixture
+
 
 @fixture
 def mock_db():
     mock_db = FakeStrictRedis()
     server = create_server(mock_db)
-=======
-from c21client.client import server_url
 
 
 def test_server_url():
-    assert server_url() == "http://localhost:8080"
->>>>>>> 80dcb1bc
+    assert server_url() == "http://localhost:8080"