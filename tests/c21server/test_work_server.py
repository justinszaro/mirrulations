--- conflicted
+++ resolved
@@ -100,7 +100,6 @@
     assert response.json['error'] == 'The body does not contain the results'
 
 
-<<<<<<< HEAD
 def test_put_results_with_zero_jobs_in_progress(mock_server):
     mock_server.redis.incr('total_num_client_ids')
     mock_server.redis.hset('jobs_in_progress', 2, '')
@@ -109,35 +108,27 @@
     response = mock_server.client.put('/put_results',
                                       json=data, query_string=params)
     assert mock_server.redis.hget('jobs_in_progress', 2).decode() == ''
-=======
+    assert response.status_code == 400
+
+
 def test_put_results_returns_directory_error(mock_server):
     data = dumps({'results': {'': ''}, 'directory': None})
     response = mock_server.client.put('/put_results', data=data)
->>>>>>> b3bef181
     assert response.status_code == 400
     expected = {'error': 'No directory was included or was incorrect'}
     assert response.get_json() == expected
 
 
-<<<<<<< HEAD
-def test_put_results_returns_correct_job(mock_server):
-    mock_server.redis.incr('total_num_client_ids')
-    mock_server.redis.hset('jobs_in_progress', 2, 3)
-    data = {'results': {2: 3}}
-    params = {'client_id': 1}
-    response = mock_server.client.put('/put_results',
-                                      json=data, query_string=params)
-=======
 def test_put_results_returns_correct_job(mock_server, mocker):
     mock_write_results(mocker)
     mock_server.redis.hset('jobs_in_progress', 2, 3)
     mock_server.redis.set('total_num_client_ids', 1)
-    data = {'client_id': 1, 'job_id': 2, 'directory': 'dir/dir',
+    data = {'job_id': 2, 'directory': 'dir/dir',
             'results': {2: 3}}
-    response = mock_server.client.put('/put_results', data=dumps(data))
+    params = {'client_id': 1}
+    response = mock_server.client.put('/put_results', json=data, query_string=params) # might need dumps?
     print(response.get_json())
     assert mock_server.redis.hget('jobs_done', 2).decode() == '3'
->>>>>>> b3bef181
     assert response.status_code == 200
     expected = {'success': 'The job was successfully completed'}
     assert response.get_json() == expected
@@ -170,15 +161,11 @@
     mock_server.redis_server.connected = False
     response = mock_server.client.get('/get_client_id')
     assert response.json['error'] == 'Cannot connect to the database'
-<<<<<<< HEAD
     assert response.status_code == 500
-=======
-    assert mock_server.client.get('/get_client_id').status_code == 500
 
 
 def mock_write_results(mocker):
     mocker.patch(
         'c21server.work_server.work_server.write_results',
         return_value=None
-    )
->>>>>>> b3bef181
+    )