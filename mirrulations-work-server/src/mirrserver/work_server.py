import os
from flask import Flask, json, jsonify, request
import redis
from mirrcore.data_storage import DataStorage


class WorkServer:
    def __init__(self, redis_server):
        self.app = Flask(__name__)
        self.redis = redis_server
        self.data = DataStorage()


def check_valid_request_client_id(workserver, client_id):
    if client_id is None:
        return False, jsonify({'error': 'Client ID was not provided'}), 401
    if not check_client_id_is_valid(workserver, client_id):
        return False, jsonify({'error': 'Invalid client ID'}), 401
    return (True,)


def get_job(workserver):
    try:
        client_id = request.args.get('client_id')
        success, *values = check_valid_request_client_id(workserver, client_id)
        if not success:
            return False, values[0], values[1]
        if workserver.redis.llen('jobs_waiting_queue') == 0:
            return False, jsonify(
                {'error': 'There are no jobs available'}), 403
        job = json.loads(workserver.redis.lpop('jobs_waiting_queue'))
        job_id = job['job_id']
        url = job['url']
        workserver.redis.hset('jobs_in_progress', job_id, url)
        workserver.redis.hset('client_jobs', job_id, client_id)
        return True, job_id, url
    except redis.exceptions.ConnectionError:
        body = {'error': 'Cannot connect to the database'}
        return False, jsonify(body), 500


def check_results(workserver, data, client_id):
    directory = data.get('directory')
    if directory is not None:
        filename_start = directory.rfind('/')
    if directory is None or filename_start == -1:
        error = {'error': 'No directory was included or was incorrect'}
        return False, jsonify(error), 403
    job_id = data.get('job_id', -1)
    expected_client_id = workserver.redis.hget('client_jobs', job_id)
    if (workserver.redis.hget('jobs_in_progress', job_id) is None or
            expected_client_id is None):
        error = {'error': 'The job being completed was not in progress'}
        return False, jsonify(error), 403
    if client_id != int(expected_client_id):
        error = {'error': 'The client ID was incorrect'}
        return False, jsonify(error), 403
    return (True, directory[:filename_start])


def write_results(directory, path, data):
    try:
        os.makedirs(f'/data/{directory}')
    except FileExistsError:
        print(f'Directory already exists in root: /data/{directory}')
    with open(f'/data/{path}', 'w+', encoding='utf8') as file:
        file.write(json.dumps(data))


def put_results(workserver, data):
    try:
        client_id = request.args.get('client_id')
        success, *values = check_valid_request_client_id(workserver, client_id)
        if not success:
            return False, values[0], values[1]
        if 'error' in data['results'] or 'errors' in data['results']:
            job_id = data['job_id']
            result = workserver.redis.hget('jobs_in_progress', job_id)
            workserver.redis.hdel('jobs_in_progress', job_id)
            workserver.redis.hset('invalid_jobs', job_id, result)
            return (True,)
        success, *results = check_results(workserver, data, int(client_id))
        if not success:
            return (success, *results)
        job_id = data['job_id']
        workserver.redis.hdel('jobs_in_progress', job_id)
        if 'attachments_text' in data['results']['data'].keys():
            print(data['results']['data']['attachments_text'])
        write_results(results[0], data['directory'], data['results'])
        workserver.data.add(data['results'])
        return (True,)
<<<<<<< HEAD
    except redis.exceptions.ConnectionError:
        body = {'error': 'Cannot connect to the database'}
        return False, jsonify(body), 500
=======
    success, *results = check_results(workserver, data, int(client_id))
    if not success:
        return (success, *results)
    job_id = data['job_id']
    workserver.redis.hdel('jobs_in_progress', job_id)
    if 'attachments_text' in data['results']['data'].keys():
        print(data['results']['data']['attachments_text'])
    else:
        write_results(results[0], data['directory'], data['results'])
    workserver.data.add(data['results'])
    return (True,)
>>>>>>> 1784c5d6


def get_client_id(workserver):
    try:
        workserver.redis.incr('total_num_client_ids')
        return True, int(workserver.redis.get('total_num_client_ids'))
    except redis.exceptions.ConnectionError:
        body = {'error': 'Cannot connect to the database'}
        return False, jsonify(body), 500


def check_client_id_is_valid(workserver, client_id):
    try:
        num_ids = workserver.redis.get('total_num_client_ids')
        total_ids = 0 if num_ids is None else int(num_ids)
        if not client_id.isdigit():
            return False
        client_id = int(client_id)
        return 0 < client_id <= total_ids
    except redis.exceptions.ConnectionError:
        body = {'error': 'Cannot connect to the database'}
        return False, jsonify(body), 500


def create_server(database):
    '''Create server, add endpoints, and return the server'''
    workserver = WorkServer(database)
    try:
        workserver.redis.keys('*')
    except redis.exceptions.ConnectionError:
        return None

    @workserver.app.route('/get_job', methods=['GET'])
    def _get_job():
        success, *values = get_job(workserver)
        if not success:
            return tuple(values)
        return jsonify({'job': {values[0]: values[1]}}), 200

    @workserver.app.route('/put_results', methods=['PUT'])
    def _put_results():
        data = json.loads(request.get_json())
        if data is None or data.get('results') is None:
            body = {'error': 'The body does not contain the results'}
            return jsonify(body), 403
        success, *values = put_results(workserver, data)
        if not success:
            return tuple(values)
        return jsonify({'success': 'The job was successfully completed'}), 200

    @workserver.app.route('/get_client_id', methods=['GET'])
    def _get_client_id():
        success, *values = get_client_id(workserver)
        if not success:
            return tuple(values)
        return jsonify({'client_id': values[0]}), 200

    return workserver


if __name__ == '__main__':
    server = create_server(redis.Redis('redis'))
    if server is None:
        print('There is no Redis database to connect to.')
    else:
        server.app.run(host='0.0.0.0', port=8080, debug=False)<|MERGE_RESOLUTION|>--- conflicted
+++ resolved
@@ -86,26 +86,13 @@
         workserver.redis.hdel('jobs_in_progress', job_id)
         if 'attachments_text' in data['results']['data'].keys():
             print(data['results']['data']['attachments_text'])
-        write_results(results[0], data['directory'], data['results'])
+        else:
+            write_results(results[0], data['directory'], data['results'])
         workserver.data.add(data['results'])
         return (True,)
-<<<<<<< HEAD
     except redis.exceptions.ConnectionError:
         body = {'error': 'Cannot connect to the database'}
         return False, jsonify(body), 500
-=======
-    success, *results = check_results(workserver, data, int(client_id))
-    if not success:
-        return (success, *results)
-    job_id = data['job_id']
-    workserver.redis.hdel('jobs_in_progress', job_id)
-    if 'attachments_text' in data['results']['data'].keys():
-        print(data['results']['data']['attachments_text'])
-    else:
-        write_results(results[0], data['directory'], data['results'])
-    workserver.data.add(data['results'])
-    return (True,)
->>>>>>> 1784c5d6
 
 
 def get_client_id(workserver):
