--- conflicted
+++ resolved
@@ -120,13 +120,6 @@
     """
     check_for_database(workserver)
     client_id = request.args.get('client_id')
-<<<<<<< HEAD
-    success, *values = check_valid_request_client_id(workserver, client_id)
-    if not success:
-        print('FAILURE')
-        return False, values[0], values[1]
-=======
->>>>>>> ffffbe8c
     if workserver.redis.llen('jobs_waiting_queue') == 0:
         return False, jsonify({'error': 'No jobs available'}), 403
     job = json.loads(workserver.redis.rpop('jobs_waiting_queue'))
