import os
from flask import Flask, json, jsonify, request
import redis
from mirrcore.data_storage import DataStorage
from mirrcore.attachment_saver import AttachmentSaver
from mirrserver.put_results_validator import PutResultsValidator
from mirrserver.exceptions import InvalidResultsException
from mirrserver.exceptions import InvalidClientIDException
from mirrserver.exceptions import MissingClientIDException
from mirrserver.exceptions import NoJobsException
from mirrserver.get_client_id_validator import GetClientIDValidator
from mirrserver.get_job_validator import GetJobValidator


class WorkServer:
    """
    Class between the client and the work generator.
    Handles the client's request to get a job, client id,
    and put job results.

    Attributes
    ----------
    app : Flask
        the flask app housing all 3 endpoints
    redis : redis
        the redis server holding the jobs waiting queue and client ids
    data : DataStorage
        the data storage class that connects to mongo
    attachment_saver : AttachmentSaver
        the attachment saver class that saves attachments
    put_results_validator : PutResultsValidator
        the validator class for the put results endpoint
    get_client_id_validator : GetClientIDValidator
        the validator class for the get client id endpoint
    get_job_validator : GetJobValidator
        the validator class for the get job endpoint

    Methods
    -------
    __init__(self, redis_server)
        initializes the flask app, redis server
        data storage, attachment saver, and validators

    """
    def __init__(self, redis_server):
        """
        Parameters
        ----------
        redis_server : redis
            the redis server holding the jobs waiting queue and client ids
        """
        self.app = Flask(__name__)
        self.redis = redis_server
        self.data = DataStorage()
        self.attachment_saver = AttachmentSaver()
        self.put_results_validator = PutResultsValidator()
        self.get_client_id_validator = GetClientIDValidator()
        self.get_job_validator = GetJobValidator()


def check_for_database(workserver):
    """
    Checks if the database is connected
    if not this raises an exception

    Parameters
    ----------
    workserver : WorkServer
        the work server class

    Raises
    ------
    ConnectionError
        if the database is not connected
    """
    workserver.redis.ping()


def decrement_count(workserver, job_type):
    """
    for each job type, when that type of job is taken, remove one from
    its redis queue

    Parameters
    ----------
    workserver : WorkServer
        the work server class

    """
    if job_type == 'attachments':
        workserver.redis.decr('num_jobs_attachments_waiting')
    elif job_type == 'comments':
        workserver.redis.decr('num_jobs_comments_waiting')
    elif job_type == 'documents':
        workserver.redis.decr('num_jobs_documents_waiting')
    elif job_type == 'dockets':
        workserver.redis.decr('num_jobs_dockets_waiting')


def get_job(workserver):
    # pylint: disable=R0914
    """
    Takes client's put endpoints validates whether or not its a usable job
    if so it returns the job with the job ID, URL job_type and
    regulations id and agency so the job can be linked to related data
    in the databases

    Parameters
    ----------
    workserver : WorkServer
        the work server class

    Returns
    -------
    if valid job:
        True, job_id, url, job_type, reg_id, agency
    else:
        {'error': 'Client ID was not provided'}, 401
        {'error': 'No jobs available'}, 403
    """
    check_for_database(workserver)
    client_id = request.args.get('client_id')
    if workserver.redis.llen('jobs_waiting_queue') == 0:
        return False, jsonify({'error': 'No jobs available'}), 403
    job = json.loads(workserver.redis.rpop('jobs_waiting_queue'))
    job_id = job['job_id']
    url = job['url']
    agency = job['agency'] if job.get('agency') else "other_agency"
    reg_id = job['reg_id'] if job.get('reg_id') else "other_reg_id"

    job_type = job.get('job_type', 'other')
    workserver.redis.hset('jobs_in_progress', job_id, url)
    workserver.redis.hset('client_jobs', job_id, client_id)

    decrement_count(workserver, job_type)
    print(f'Job received: {job_type} for client: ', client_id)
    return True, job_id, url, job_type, reg_id, agency


def check_results(workserver, data, client_id):
    """
    checks that a result has a v
    id directory structure in the results key.
    Used for comments, documents, and dockets jobs
    so they know where to be saved to disk.

    Parameters
    ----------
    workserver : WorkServer
        the work server class
    data : dict
        the results data
    client_id : int
        the client id

    Returns
    -------

    if valid results:
        True, directory[:filename_start]
    else one of these options:
        {'error': 'The job being completed was not in progress'}
        {'error': 'No directory was included or was incorrect'}
        {'error': 'The client ID was incorrect'}
    """
    directory = data.get('directory')
    if directory is not None:
        filename_start = directory.rfind('/')
    if directory is None or filename_start == -1:
        error = {'error': 'No directory was included or was incorrect'}
        return False, jsonify(error), 403
    job_id = data.get('job_id', -1)
    expected_client_id = workserver.redis.hget('client_jobs', job_id)
    if (workserver.redis.hget('jobs_in_progress', job_id) is None or
            expected_client_id is None):
        error = {'error': 'The job being completed was not in progress'}
        return False, jsonify(error), 403
    if client_id != int(expected_client_id):
        error = {'error': 'The client ID was incorrect'}
        return False, jsonify(error), 403
    return (True, directory[:filename_start])


def write_results(directory, path, data):
    """
    writes the results to disk. used by docket document and comment jobs

    Parameters
    ----------
    directory : str
        the directory to write the results to
    path : str
        the path to the directory
    data : dict
        the results data to be written to disk
    """
    try:
        os.makedirs(f'/data/{directory}')
    except FileExistsError:
        print(f'Directory already exists in root: /data/{directory}')
    with open(f'/data/{path}', 'w+', encoding='utf8') as file:
        print('Writing results to disk')
        file.write(json.dumps(data))


def check_received_result(workserver):
    check_for_database(workserver)
    client_id = request.args.get('client_id')
<<<<<<< HEAD
=======
    success, *values = check_valid_request_client_id(workserver, client_id)
    if not success:
        print('FAILURE: Invalid Client ID')
        return False, values[0], values[1]
>>>>>>> 8c1071f6
    print('Work_server received job for client: ', client_id)
    return True, client_id


def put_results(workserver, data):
    success, *values = check_received_result(workserver)
    if not success:
        return success, values[0], values[1]
    if 'error' in data['results'] or 'errors' in data['results']:
        job_id = data['job_id']
        result = workserver.redis.hget('jobs_in_progress', job_id)
        workserver.redis.hdel('jobs_in_progress', job_id)
        workserver.redis.hset('invalid_jobs', job_id, result)
        return (True,)
    success, *results = check_results(workserver, data, int(values[0]))
    if not success:
        return (success, *results)
    client_id = request.args.get('client_id')
    job_id = data['job_id']
    workserver.redis.hdel('jobs_in_progress', job_id)
    write_results(results[0], data['directory'], data['results'])
    print(f"Wrote job {data['directory'].split('/')[-1]},"
          f" job_id: {job_id}, to {data['directory']}")
    workserver.data.add(data['results'])
    print(f'SUCCESS: client:{client_id}, job: {job_id}')
    return (True,)


def put_attachment_results(workserver, data):
    """
    Called to handle the functionality for an attachment job.
    Writes the results to disk and adds the results to the database.
    deletes the job from the redis job in progress queue

    Parameters
    ----------

    workserver : WorkServer
        the work server class
    data : dict
        the results data

    Returns
    -------
    if valid client id:
        True
    else:
        {'error': 'The client ID was incorrect'}, 401
    """
    success, *values = check_received_result(workserver)
    if not success:
        return success, values[0], values[1]
    job_id = data['job_id']
    workserver.redis.hdel('jobs_in_progress', job_id)
    if data.get('results') is not None:
        print('Attachment Job Being Saved')
        print('agency', data['agency'])
        print('reg_id', data['reg_id'])
        workserver.attachment_saver.save(
            data, f"/data/{data['agency']}/{data['reg_id']}")
    workserver.data.add_attachment(data)
    return (True,)


def create_server(database):
    """
    Create Flask server, add endpoints, and return the server

    Parameters
    ----------
    database : redis
        the redis database

    Returns
    -------
    server : Flask
        the flask server
    """
    workserver = WorkServer(database)

    @workserver.app.route('/get_job', methods=['GET'])
    def _get_job():
        """
        The endpoint a client calls when requesting a job
        Handles the validation of json here and
        then does functionality in the get_job function

        Returns
        -------
        response : json
            {'job': {job_id: url, 'job_type': job_type}}
        """
        try:
            client_id = request.args.get('client_id')
            workserver.get_job_validator.check_get_jobs(client_id)
            success, *values = get_job(workserver)
            if not success:
                return tuple(values)
        except (MissingClientIDException, NoJobsException) as error:
            return jsonify(error.message), error.status_code
        except redis.exceptions.ConnectionError:
            return jsonify({'error': 'Cannot connect to the database'}), 500
        return jsonify({'job_id': str(values[0]),
                        'url':  values[1],
                        'job_type': values[2],
                        'reg_id': values[3],
                        'agency': values[4]}), 200

    @workserver.app.route('/put_results', methods=['PUT'])
    def _put_results():
        """
        The endpoint a client calls when returning with job results
        Handles the validation of json here and
        then does functionality in the put_results function

        Returns
        -------
        response : tuple(json, string)
            status code and message
        """
        data = json.loads(request.get_json())
        try:
            validator = workserver.put_results_validator.\
                check_put_results(data, request.args.get('client_id'))
        except (InvalidResultsException, InvalidClientIDException,
                MissingClientIDException) as invalid_result:
            return jsonify(invalid_result.message), invalid_result.status_code
        # Added ternary instead of if/else to please pylint too many statements
        success, *values = put_attachment_results(workserver, data) if \
            data.get('job_type') == 'attachments' else \
            put_results(workserver, data)
        if not success:
            return tuple(values)
        return jsonify(validator[0]), validator[1]

    return workserver


if __name__ == '__main__':
    try:
        r = redis.Redis('redis')
        r.keys('*')
        server = create_server(r)
        server.app.run(host='0.0.0.0', port=8080, debug=False)
    except redis.exceptions.ConnectionError:
        print('There is no Redis database to connect to.')<|MERGE_RESOLUTION|>--- conflicted
+++ resolved
@@ -206,13 +206,6 @@
 def check_received_result(workserver):
     check_for_database(workserver)
     client_id = request.args.get('client_id')
-<<<<<<< HEAD
-=======
-    success, *values = check_valid_request_client_id(workserver, client_id)
-    if not success:
-        print('FAILURE: Invalid Client ID')
-        return False, values[0], values[1]
->>>>>>> 8c1071f6
     print('Work_server received job for client: ', client_id)
     return True, client_id
 
